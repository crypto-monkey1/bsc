// Copyright 2014 The go-ethereum Authors
// This file is part of the go-ethereum library.
//
// The go-ethereum library is free software: you can redistribute it and/or modify
// it under the terms of the GNU Lesser General Public License as published by
// the Free Software Foundation, either version 3 of the License, or
// (at your option) any later version.
//
// The go-ethereum library is distributed in the hope that it will be useful,
// but WITHOUT ANY WARRANTY; without even the implied warranty of
// MERCHANTABILITY or FITNESS FOR A PARTICULAR PURPOSE. See the
// GNU Lesser General Public License for more details.
//
// You should have received a copy of the GNU Lesser General Public License
// along with the go-ethereum library. If not, see <http://www.gnu.org/licenses/>.

package core

import (
	"errors"
	"math"
	"math/big"
	"sort"
	"sync"
	"time"

	"github.com/ethereum/go-ethereum/common"
	"github.com/ethereum/go-ethereum/common/prque"
	"github.com/ethereum/go-ethereum/core/state"
	"github.com/ethereum/go-ethereum/core/types"
	"github.com/ethereum/go-ethereum/event"
	"github.com/ethereum/go-ethereum/log"
	"github.com/ethereum/go-ethereum/metrics"
	"github.com/ethereum/go-ethereum/params"
)

const (
	// chainHeadChanSize is the size of channel listening to ChainHeadEvent.
	chainHeadChanSize = 10

	// txSlotSize is used to calculate how many data slots a single transaction
	// takes up based on its size. The slots are used as DoS protection, ensuring
	// that validating a new transaction remains a constant operation (in reality
	// O(maxslots), where max slots are 4 currently).
	txSlotSize = 32 * 1024

	// txMaxSize is the maximum size a single transaction can have. This field has
	// non-trivial consequences: larger transactions are significantly harder and
	// more expensive to propagate; larger transactions also take more resources
	// to validate whether they fit into the pool or not.
	txMaxSize = 4 * txSlotSize // 128KB
)

var (
	// ErrAlreadyKnown is returned if the transactions is already contained
	// within the pool.
	ErrAlreadyKnown = errors.New("already known")

	// ErrInvalidSender is returned if the transaction contains an invalid signature.
	ErrInvalidSender = errors.New("invalid sender")

	// ErrUnderpriced is returned if a transaction's gas price is below the minimum
	// configured for the transaction pool.
	ErrUnderpriced = errors.New("transaction underpriced")

	// ErrTxPoolOverflow is returned if the transaction pool is full and can't accpet
	// another remote transaction.
	ErrTxPoolOverflow = errors.New("txpool is full")

	// ErrReplaceUnderpriced is returned if a transaction is attempted to be replaced
	// with a different one without the required price bump.
	ErrReplaceUnderpriced = errors.New("replacement transaction underpriced")

	// ErrGasLimit is returned if a transaction's requested gas limit exceeds the
	// maximum allowance of the current block.
	ErrGasLimit = errors.New("exceeds block gas limit")

	// ErrNegativeValue is a sanity error to ensure no one is able to specify a
	// transaction with a negative value.
	ErrNegativeValue = errors.New("negative value")

	// ErrOversizedData is returned if the input data of a transaction is greater
	// than some meaningful limit a user might use. This is not a consensus error
	// making the transaction invalid, rather a DOS protection.
	ErrOversizedData = errors.New("oversized data")
)

var (
	evictionInterval    = time.Minute     // Time interval to check for evictable transactions
	statsReportInterval = 8 * time.Second // Time interval to report transaction pool stats
)

var (
	// Metrics for the pending pool
	pendingDiscardMeter   = metrics.NewRegisteredMeter("txpool/pending/discard", nil)
	pendingReplaceMeter   = metrics.NewRegisteredMeter("txpool/pending/replace", nil)
	pendingRateLimitMeter = metrics.NewRegisteredMeter("txpool/pending/ratelimit", nil) // Dropped due to rate limiting
	pendingNofundsMeter   = metrics.NewRegisteredMeter("txpool/pending/nofunds", nil)   // Dropped due to out-of-funds

	// Metrics for the queued pool
	queuedDiscardMeter   = metrics.NewRegisteredMeter("txpool/queued/discard", nil)
	queuedReplaceMeter   = metrics.NewRegisteredMeter("txpool/queued/replace", nil)
	queuedRateLimitMeter = metrics.NewRegisteredMeter("txpool/queued/ratelimit", nil) // Dropped due to rate limiting
	queuedNofundsMeter   = metrics.NewRegisteredMeter("txpool/queued/nofunds", nil)   // Dropped due to out-of-funds
	queuedEvictionMeter  = metrics.NewRegisteredMeter("txpool/queued/eviction", nil)  // Dropped due to lifetime

	// General tx metrics
	knownTxMeter       = metrics.NewRegisteredMeter("txpool/known", nil)
	validTxMeter       = metrics.NewRegisteredMeter("txpool/valid", nil)
	invalidTxMeter     = metrics.NewRegisteredMeter("txpool/invalid", nil)
	underpricedTxMeter = metrics.NewRegisteredMeter("txpool/underpriced", nil)
	overflowedTxMeter  = metrics.NewRegisteredMeter("txpool/overflowed", nil)

	pendingGauge = metrics.NewRegisteredGauge("txpool/pending", nil)
	queuedGauge  = metrics.NewRegisteredGauge("txpool/queued", nil)
	localGauge   = metrics.NewRegisteredGauge("txpool/local", nil)
	slotsGauge   = metrics.NewRegisteredGauge("txpool/slots", nil)
)

// TxStatus is the current status of a transaction as seen by the pool.
type TxStatus uint

const (
	TxStatusUnknown TxStatus = iota
	TxStatusQueued
	TxStatusPending
	TxStatusIncluded
)

// blockChain provides the state of blockchain and current gas limit to do
// some pre checks in tx pool and event subscribers.
type blockChain interface {
	CurrentBlock() *types.Block
	GetBlock(hash common.Hash, number uint64) *types.Block
	StateAt(root common.Hash) (*state.StateDB, error)

	SubscribeChainHeadEvent(ch chan<- ChainHeadEvent) event.Subscription
}

// TxPoolConfig are the configuration parameters of the transaction pool.
type TxPoolConfig struct {
	Locals    []common.Address // Addresses that should be treated by default as local
	NoLocals  bool             // Whether local transaction handling should be disabled
	Journal   string           // Journal of local transactions to survive node restarts
	Rejournal time.Duration    // Time interval to regenerate the local transaction journal

	PriceLimit uint64 // Minimum gas price to enforce for acceptance into the pool
	PriceBump  uint64 // Minimum price bump percentage to replace an already existing transaction (nonce)

	AccountSlots uint64 // Number of executable transaction slots guaranteed per account
	GlobalSlots  uint64 // Maximum number of executable transaction slots for all accounts
	AccountQueue uint64 // Maximum number of non-executable transaction slots permitted per account
	GlobalQueue  uint64 // Maximum number of non-executable transaction slots for all accounts

	Lifetime time.Duration // Maximum amount of time non-executable transaction are queued
}

// DefaultTxPoolConfig contains the default configurations for the transaction
// pool.
var DefaultTxPoolConfig = TxPoolConfig{
	Journal:   "transactions.rlp",
	Rejournal: time.Hour,

	PriceLimit: 1,
	PriceBump:  10,

	AccountSlots: 16,
	GlobalSlots:  4096,
	AccountQueue: 64,
	GlobalQueue:  1024,

	Lifetime: 3 * time.Hour,
}

// sanitize checks the provided user configurations and changes anything that's
// unreasonable or unworkable.
func (config *TxPoolConfig) sanitize() TxPoolConfig {
	conf := *config
	if conf.Rejournal < time.Second {
		log.Warn("Sanitizing invalid txpool journal time", "provided", conf.Rejournal, "updated", time.Second)
		conf.Rejournal = time.Second
	}
	if conf.PriceLimit < 1 {
		log.Warn("Sanitizing invalid txpool price limit", "provided", conf.PriceLimit, "updated", DefaultTxPoolConfig.PriceLimit)
		conf.PriceLimit = DefaultTxPoolConfig.PriceLimit
	}
	if conf.PriceBump < 1 {
		log.Warn("Sanitizing invalid txpool price bump", "provided", conf.PriceBump, "updated", DefaultTxPoolConfig.PriceBump)
		conf.PriceBump = DefaultTxPoolConfig.PriceBump
	}
	if conf.AccountSlots < 1 {
		log.Warn("Sanitizing invalid txpool account slots", "provided", conf.AccountSlots, "updated", DefaultTxPoolConfig.AccountSlots)
		conf.AccountSlots = DefaultTxPoolConfig.AccountSlots
	}
	if conf.GlobalSlots < 1 {
		log.Warn("Sanitizing invalid txpool global slots", "provided", conf.GlobalSlots, "updated", DefaultTxPoolConfig.GlobalSlots)
		conf.GlobalSlots = DefaultTxPoolConfig.GlobalSlots
	}
	if conf.AccountQueue < 1 {
		log.Warn("Sanitizing invalid txpool account queue", "provided", conf.AccountQueue, "updated", DefaultTxPoolConfig.AccountQueue)
		conf.AccountQueue = DefaultTxPoolConfig.AccountQueue
	}
	if conf.GlobalQueue < 1 {
		log.Warn("Sanitizing invalid txpool global queue", "provided", conf.GlobalQueue, "updated", DefaultTxPoolConfig.GlobalQueue)
		conf.GlobalQueue = DefaultTxPoolConfig.GlobalQueue
	}
	if conf.Lifetime < 1 {
		log.Warn("Sanitizing invalid txpool lifetime", "provided", conf.Lifetime, "updated", DefaultTxPoolConfig.Lifetime)
		conf.Lifetime = DefaultTxPoolConfig.Lifetime
	}
	return conf
}

// TxPool contains all currently known transactions. Transactions
// enter the pool when they are received from the network or submitted
// locally. They exit the pool when they are included in the blockchain.
//
// The pool separates processable transactions (which can be applied to the
// current state) and future transactions. Transactions move between those
// two states over time as they are received and processed.
type TxPool struct {
	config      TxPoolConfig
	chainconfig *params.ChainConfig
	chain       blockChain
	gasPrice    *big.Int
	txFeed      event.Feed
	scope       event.SubscriptionScope
	signer      types.Signer
	mu          sync.RWMutex

	istanbul bool // Fork indicator whether we are in the istanbul stage.
	eip2718  bool // Fork indicator whether we are using EIP-2718 type transactions.

	currentState  *state.StateDB // Current state in the blockchain head
	pendingNonces *txNoncer      // Pending state tracking virtual nonces
	currentMaxGas uint64         // Current gas limit for transaction caps

	locals  *accountSet // Set of local transaction to exempt from eviction rules
	journal *txJournal  // Journal of local transaction to back up to disk

	pending map[common.Address]*txList   // All currently processable transactions
	queue   map[common.Address]*txList   // Queued but non-processable transactions
	beats   map[common.Address]time.Time // Last heartbeat from each known account
	all     *txLookup                    // All transactions to allow lookups
	priced  *txPricedList                // All transactions sorted by price

	chainHeadCh     chan ChainHeadEvent
	chainHeadSub    event.Subscription
	reqResetCh      chan *txpoolResetRequest
	reqPromoteCh    chan *accountSet
	queueTxEventCh  chan *types.Transaction
	reorgDoneCh     chan chan struct{}
	reorgShutdownCh chan struct{}  // requests shutdown of scheduleReorgLoop
	wg              sync.WaitGroup // tracks loop, scheduleReorgLoop
}

type txpoolResetRequest struct {
	oldHead, newHead *types.Header
}

// NewTxPool creates a new transaction pool to gather, sort and filter inbound
// transactions from the network.
func NewTxPool(config TxPoolConfig, chainconfig *params.ChainConfig, chain blockChain) *TxPool {
	// Sanitize the input to ensure no vulnerable gas prices are set
	config = (&config).sanitize()

	// Create the transaction pool with its initial settings
	pool := &TxPool{
		config:          config,
		chainconfig:     chainconfig,
		chain:           chain,
		signer:          types.LatestSigner(chainconfig),
		pending:         make(map[common.Address]*txList),
		queue:           make(map[common.Address]*txList),
		beats:           make(map[common.Address]time.Time),
		all:             newTxLookup(),
		chainHeadCh:     make(chan ChainHeadEvent, chainHeadChanSize),
		reqResetCh:      make(chan *txpoolResetRequest),
		reqPromoteCh:    make(chan *accountSet),
		queueTxEventCh:  make(chan *types.Transaction),
		reorgDoneCh:     make(chan chan struct{}),
		reorgShutdownCh: make(chan struct{}),
		gasPrice:        new(big.Int).SetUint64(config.PriceLimit),
	}
	pool.locals = newAccountSet(pool.signer)
	for _, addr := range config.Locals {
		log.Info("Setting new local account", "address", addr)
		pool.locals.add(addr)
	}
	pool.priced = newTxPricedList(pool.all)
	pool.reset(nil, chain.CurrentBlock().Header())

	// Start the reorg loop early so it can handle requests generated during journal loading.
	pool.wg.Add(1)
	go pool.scheduleReorgLoop()

	// If local transactions and journaling is enabled, load from disk
	if !config.NoLocals && config.Journal != "" {
		pool.journal = newTxJournal(config.Journal)

		if err := pool.journal.load(pool.AddLocals); err != nil {
			log.Warn("Failed to load transaction journal", "err", err)
		}
		if err := pool.journal.rotate(pool.local()); err != nil {
			log.Warn("Failed to rotate transaction journal", "err", err)
		}
	}

	// Subscribe events from blockchain and start the main event loop.
	pool.chainHeadSub = pool.chain.SubscribeChainHeadEvent(pool.chainHeadCh)
	pool.wg.Add(1)
	go pool.loop()

	return pool
}

// loop is the transaction pool's main event loop, waiting for and reacting to
// outside blockchain events as well as for various reporting and transaction
// eviction events.
func (pool *TxPool) loop() {
	defer pool.wg.Done()

	var (
		prevPending, prevQueued, prevStales int
		// Start the stats reporting and transaction eviction tickers
		report  = time.NewTicker(statsReportInterval)
		evict   = time.NewTicker(evictionInterval)
		journal = time.NewTicker(pool.config.Rejournal)
		// Track the previous head headers for transaction reorgs
		head = pool.chain.CurrentBlock()
	)
	defer report.Stop()
	defer evict.Stop()
	defer journal.Stop()

	for {
		select {
		// Handle ChainHeadEvent
		case ev := <-pool.chainHeadCh:
			if ev.Block != nil {
				pool.requestReset(head.Header(), ev.Block.Header())
				head = ev.Block
			}

		// System shutdown.
		case <-pool.chainHeadSub.Err():
			close(pool.reorgShutdownCh)
			return

		// Handle stats reporting ticks
		case <-report.C:
			pool.mu.RLock()
			pending, queued := pool.stats()
			stales := pool.priced.stales
			pool.mu.RUnlock()

			if pending != prevPending || queued != prevQueued || stales != prevStales {
				log.Debug("Transaction pool status report", "executable", pending, "queued", queued, "stales", stales)
				prevPending, prevQueued, prevStales = pending, queued, stales
			}

		// Handle inactive account transaction eviction
		case <-evict.C:
			pool.mu.Lock()
			for addr := range pool.queue {
				// Skip local transactions from the eviction mechanism
				if pool.locals.contains(addr) {
					continue
				}
				// Any non-locals old enough should be removed
				if time.Since(pool.beats[addr]) > pool.config.Lifetime {
					list := pool.queue[addr].Flatten()
					for _, tx := range list {
						pool.removeTx(tx.Hash(), true)
					}
					queuedEvictionMeter.Mark(int64(len(list)))
				}
			}
			pool.mu.Unlock()

		// Handle local transaction journal rotation
		case <-journal.C:
			if pool.journal != nil {
				pool.mu.Lock()
				if err := pool.journal.rotate(pool.local()); err != nil {
					log.Warn("Failed to rotate local tx journal", "err", err)
				}
				pool.mu.Unlock()
			}
		}
	}
}

// Stop terminates the transaction pool.
func (pool *TxPool) Stop() {
	// Unsubscribe all subscriptions registered from txpool
	pool.scope.Close()

	// Unsubscribe subscriptions registered from blockchain
	pool.chainHeadSub.Unsubscribe()
	pool.wg.Wait()

	if pool.journal != nil {
		pool.journal.close()
	}
	log.Info("Transaction pool stopped")
}

// SubscribeNewTxsEvent registers a subscription of NewTxsEvent and
// starts sending event to the given channel.
func (pool *TxPool) SubscribeNewTxsEvent(ch chan<- NewTxsEvent) event.Subscription {
	return pool.scope.Track(pool.txFeed.Subscribe(ch))
}

// GasPrice returns the current gas price enforced by the transaction pool.
func (pool *TxPool) GasPrice() *big.Int {
	pool.mu.RLock()
	defer pool.mu.RUnlock()

	return new(big.Int).Set(pool.gasPrice)
}

// SetGasPrice updates the minimum price required by the transaction pool for a
// new transaction, and drops all transactions below this threshold.
func (pool *TxPool) SetGasPrice(price *big.Int) {
	pool.mu.Lock()
	defer pool.mu.Unlock()

	pool.gasPrice = price
	for _, tx := range pool.priced.Cap(price) {
		pool.removeTx(tx.Hash(), false)
	}
	log.Info("Transaction pool price threshold updated", "price", price)
}

// Nonce returns the next nonce of an account, with all transactions executable
// by the pool already applied on top.
func (pool *TxPool) Nonce(addr common.Address) uint64 {
	pool.mu.RLock()
	defer pool.mu.RUnlock()

	return pool.pendingNonces.get(addr)
}

// Stats retrieves the current pool stats, namely the number of pending and the
// number of queued (non-executable) transactions.
func (pool *TxPool) Stats() (int, int) {
	pool.mu.RLock()
	defer pool.mu.RUnlock()

	return pool.stats()
}

// stats retrieves the current pool stats, namely the number of pending and the
// number of queued (non-executable) transactions.
func (pool *TxPool) stats() (int, int) {
	pending := 0
	for _, list := range pool.pending {
		pending += len(list.txs.items)
	}
	queued := 0
	for _, list := range pool.queue {
		queued += len(list.txs.items)
	}
	return pending, queued
}

// Content retrieves the data content of the transaction pool, returning all the
// pending as well as queued transactions, grouped by account and sorted by nonce.
func (pool *TxPool) Content() (map[common.Address]types.Transactions, map[common.Address]types.Transactions) {
	pool.mu.Lock()
	defer pool.mu.Unlock()

	pending := make(map[common.Address]types.Transactions)
	for addr, list := range pool.pending {
		pending[addr] = list.Flatten()
	}
	queued := make(map[common.Address]types.Transactions)
	for addr, list := range pool.queue {
		queued[addr] = list.Flatten()
	}
	return pending, queued
}

// Pending retrieves all currently processable transactions, grouped by origin
// account and sorted by nonce. The returned transaction set is a copy and can be
// freely modified by calling code.
func (pool *TxPool) Pending() (map[common.Address]types.Transactions, error) {
	pool.mu.Lock()
	defer pool.mu.Unlock()

	pending := make(map[common.Address]types.Transactions)
	for addr, list := range pool.pending {
		pending[addr] = list.Flatten()
	}
	return pending, nil
}

// Locals retrieves the accounts currently considered local by the pool.
func (pool *TxPool) Locals() []common.Address {
	pool.mu.Lock()
	defer pool.mu.Unlock()

	return pool.locals.flatten()
}

// local retrieves all currently known local transactions, grouped by origin
// account and sorted by nonce. The returned transaction set is a copy and can be
// freely modified by calling code.
func (pool *TxPool) local() map[common.Address]types.Transactions {
	txs := make(map[common.Address]types.Transactions)
	for addr := range pool.locals.accounts {
		if pending := pool.pending[addr]; pending != nil {
			txs[addr] = append(txs[addr], pending.Flatten()...)
		}
		if queued := pool.queue[addr]; queued != nil {
			txs[addr] = append(txs[addr], queued.Flatten()...)
		}
	}
	return txs
}

// validateTx checks whether a transaction is valid according to the consensus
// rules and adheres to some heuristic limits of the local node (price and size).
func (pool *TxPool) validateTx(tx *types.Transaction, local bool) error {
	// Accept only legacy transactions until EIP-2718/2930 activates.
	if !pool.eip2718 && tx.Type() != types.LegacyTxType {
		return ErrTxTypeNotSupported
	}
	// Reject transactions over defined size to prevent DOS attacks
	if uint64(tx.Size()) > txMaxSize {
		return ErrOversizedData
	}
	// Transactions can't be negative. This may never happen using RLP decoded
	// transactions but may occur if you create a transaction using the RPC.
	if tx.Value().Sign() < 0 {
		return ErrNegativeValue
	}
	// Ensure the transaction doesn't exceed the current block limit gas.
	if pool.currentMaxGas < tx.Gas() {
		return ErrGasLimit
	}
	// Make sure the transaction is signed properly.
	from, err := types.Sender(pool.signer, tx)
	if err != nil {
		return ErrInvalidSender
	}
	// Drop non-local transactions under our own minimal accepted gas price
	if !local && tx.GasPriceIntCmp(pool.gasPrice) < 0 {
		return ErrUnderpriced
	}
	// Ensure the transaction adheres to nonce ordering
	if pool.currentState.GetNonce(from) > tx.Nonce() {
		return ErrNonceTooLow
	}
	// Transactor should have enough funds to cover the costs
	// cost == V + GP * GL
	if pool.currentState.GetBalance(from).Cmp(tx.Cost()) < 0 {
		return ErrInsufficientFunds
	}
	// Ensure the transaction has more gas than the basic tx fee.
	intrGas, err := IntrinsicGas(tx.Data(), tx.AccessList(), tx.To() == nil, true, pool.istanbul)
	if err != nil {
		return err
	}
	if tx.Gas() < intrGas {
		return ErrIntrinsicGas
	}
	return nil
}

// add validates a transaction and inserts it into the non-executable queue for later
// pending promotion and execution. If the transaction is a replacement for an already
// pending or queued one, it overwrites the previous transaction if its price is higher.
//
// If a newly added transaction is marked as local, its sending account will be
// whitelisted, preventing any associated transaction from being dropped out of the pool
// due to pricing constraints.
func (pool *TxPool) add(tx *types.Transaction, local bool, forSim bool) (replaced bool, err error) {
	// If the transaction is already known, discard it
	hash := tx.Hash()
	if pool.all.Get(hash) != nil {
		//log.Trace("Discarding already known transaction", "hash", hash)
		knownTxMeter.Mark(1)
		return false, ErrAlreadyKnown
	}
	// Make the local flag. If it's from local source or it's from the network but
	// the sender is marked as local previously, treat it as the local transaction.
	isLocal := local || pool.locals.containsTx(tx)

	// If the transaction fails basic validation, discard it
	if err := pool.validateTx(tx, isLocal); err != nil {
		//log.Trace("Discarding invalid transaction", "hash", hash, "err", err)
		invalidTxMeter.Mark(1)
		return false, err
	}
	// If the transaction pool is full, discard underpriced transactions
	if uint64(pool.all.Count()+numSlots(tx)) > pool.config.GlobalSlots+pool.config.GlobalQueue {
		// If the new transaction is underpriced, don't accept it
		if !isLocal && pool.priced.Underpriced(tx) {
			//log.Trace("Discarding underpriced transaction", "hash", hash, "price", tx.GasPrice())
			underpricedTxMeter.Mark(1)
			return false, ErrUnderpriced
		}
		// New transaction is better than our worse ones, make room for it.
		// If it's a local transaction, forcibly discard all available transactions.
		// Otherwise if we can't make enough room for new one, abort the operation.
		drop, success := pool.priced.Discard(pool.all.Slots()-int(pool.config.GlobalSlots+pool.config.GlobalQueue)+numSlots(tx), isLocal)

		// Special case, we still can't make the room for the new remote one.
		if !isLocal && !success {
			//log.Trace("Discarding overflown transaction", "hash", hash)
			overflowedTxMeter.Mark(1)
			return false, ErrTxPoolOverflow
		}
		// Kick out the underpriced remote transactions.
		for _, tx := range drop {
			//log.Trace("Discarding freshly underpriced transaction", "hash", tx.Hash(), "price", tx.GasPrice())
			underpricedTxMeter.Mark(1)
			pool.removeTx(tx.Hash(), false)
		}
	}
	// Try to replace an existing transaction in the pending pool.
	from, _ := types.Sender(pool.signer, tx) // already validated
	if list := pool.pending[from]; list != nil && list.Overlaps(tx) {
		// Nonce already pending, check if required price bump is met
		inserted, old := list.Add(tx, pool.config.PriceBump)
		if !inserted {
			pendingDiscardMeter.Mark(1)
			return false, ErrReplaceUnderpriced
		}
		// New transaction is better, replace old one
		if old != nil {
			pool.all.Remove(old.Hash())
			pool.priced.Removed(1)
			pendingReplaceMeter.Mark(1)
		}
		pool.all.Add(tx, isLocal)
		pool.priced.Put(tx, isLocal)
		pool.journalTx(from, tx)
		pool.queueTxEvent(tx)
<<<<<<< HEAD

		log.Trace("Pooled new executable transaction", "hash", hash, "from", from, "to", tx.To())
=======
		//log.Trace("Pooled new executable transaction", "hash", hash, "from", from, "to", tx.To())
>>>>>>> 3bd4e299

		// Successful promotion, bump the heartbeat
		pool.beats[from] = time.Now()
		return old != nil, nil
	}
	// New transaction isn't replacing a pending one, push into queue
	replaced, err = pool.enqueueTx(hash, tx, isLocal, true, forSim)
	if err != nil {
		return false, err
	}
	// Mark local addresses and journal local transactions
	if local && !pool.locals.contains(from) {
		//log.Info("Setting new local account", "address", from)
		pool.locals.add(from)
		pool.priced.Removed(pool.all.RemoteToLocals(pool.locals)) // Migrate the remotes if it's marked as local first time.
	}
	if isLocal {
		localGauge.Inc(1)
	}
	pool.journalTx(from, tx)

	//log.Trace("Pooled new future transaction", "hash", hash, "from", from, "to", tx.To())
	return replaced, nil
}

// enqueueTx inserts a new transaction into the non-executable transaction queue.
//
// Note, this method assumes the pool lock is held!
func (pool *TxPool) enqueueTx(hash common.Hash, tx *types.Transaction, local bool, addAll bool, forSim bool) (bool, error) {
	// Try to insert the transaction into the future queue
	from, _ := types.Sender(pool.signer, tx) // already validated
	if pool.queue[from] == nil {
		pool.queue[from] = newTxList(false)
	}
	inserted, old := pool.queue[from].Add(tx, pool.config.PriceBump)
	if !inserted {
		// An older transaction was better, discard this
		queuedDiscardMeter.Mark(1)
		return false, ErrReplaceUnderpriced
	}
	// Discard any previous transaction and mark this
	if old != nil {
		pool.all.Remove(old.Hash())
		pool.priced.Removed(1)
		queuedReplaceMeter.Mark(1)
	} else {
		// Nothing was replaced, bump the queued counter
		queuedGauge.Inc(1)
	}
	// If the transaction isn't in lookup set but it's expected to be there,
	// show the error log.
	if pool.all.Get(hash) == nil && !addAll {
		log.Error("Missing transaction in lookup set, please report the issue", "hash", hash)
	}
	if addAll {
		if !forSim { //It seems to work not adding the tx here (doesnt send it but does gets it to the next block)
			pool.all.Add(tx, local)
			pool.priced.Put(tx, local)
		}
	}
	// If we never record the heartbeat, do it right now.
	if _, exist := pool.beats[from]; !exist {
		pool.beats[from] = time.Now()
	}
	return old != nil, nil
}

// journalTx adds the specified transaction to the local disk journal if it is
// deemed to have been sent from a local account.
func (pool *TxPool) journalTx(from common.Address, tx *types.Transaction) {
	// Only journal if it's enabled and the transaction is local
	if pool.journal == nil || !pool.locals.contains(from) {
		return
	}
	if err := pool.journal.insert(tx); err != nil {
		log.Warn("Failed to journal local transaction", "err", err)
	}
}

// promoteTx adds a transaction to the pending (processable) list of transactions
// and returns whether it was inserted or an older was better.
//
// Note, this method assumes the pool lock is held!
func (pool *TxPool) promoteTx(addr common.Address, hash common.Hash, tx *types.Transaction) bool {
	// Try to insert the transaction into the pending queue
	if pool.pending[addr] == nil {
		pool.pending[addr] = newTxList(true)
	}
	list := pool.pending[addr]

	inserted, old := list.Add(tx, pool.config.PriceBump)
	if !inserted {
		// An older transaction was better, discard this
		pool.all.Remove(hash)
		pool.priced.Removed(1)
		pendingDiscardMeter.Mark(1)
		return false
	}
	// Otherwise discard any previous transaction and mark this
	if old != nil {
		pool.all.Remove(old.Hash())
		pool.priced.Removed(1)
		pendingReplaceMeter.Mark(1)
	} else {
		// Nothing was replaced, bump the pending counter
		pendingGauge.Inc(1)
	}
	// Set the potentially new pending nonce and notify any subsystems of the new tx
	pool.pendingNonces.set(addr, tx.Nonce()+1)

	// Successful promotion, bump the heartbeat
	pool.beats[addr] = time.Now()
	return true
}

// AddLocals enqueues a batch of transactions into the pool if they are valid, marking the
// senders as a local ones, ensuring they go around the local pricing constraints.
//
// This method is used to add transactions from the RPC API and performs synchronous pool
// reorganization and event propagation.
func (pool *TxPool) AddLocals(txs []*types.Transaction) []error {
	return pool.addTxs(txs, !pool.config.NoLocals, true, false)
}

// AddLocal enqueues a single local transaction into the pool if it is valid. This is
// a convenience wrapper aroundd AddLocals.
func (pool *TxPool) AddLocal(tx *types.Transaction) error {
	errs := pool.AddLocals([]*types.Transaction{tx})
	return errs[0]
}

// AddLocals enqueues a batch of transactions into the pool if they are valid, marking the
// senders as a local ones, ensuring they go around the local pricing constraints.
//
// This method is used to add transactions from the RPC API and performs synchronous pool
// reorganization and event propagation.
func (pool *TxPool) AddLocalsForSim(txs []*types.Transaction) []error {
	return pool.addTxs(txs, false, true, true)
}

// AddLocal enqueues a single local transaction into the pool if it is valid. This is
// a convenience wrapper aroundd AddLocals.
func (pool *TxPool) AddLocalForSim(tx *types.Transaction) error {
	errs := pool.AddLocalsForSim([]*types.Transaction{tx})
	return errs[0]
}

func (pool *TxPool) RemoveLocalsForSim(tx *types.Transaction) error {
	// pool.removeTx(tx.Hash(), false)
	pool.mu.Lock()
	from, _ := types.Sender(pool.signer, tx)
	if pending := pool.pending[from]; pending != nil {
		if removed, invalids := pending.Remove(tx); removed {
			// If no more pending transactions are left, remove the list
			if pending.Empty() {
				delete(pool.pending, from)
			}
			// Postpone any invalidated transactions
			for _, tx := range invalids {
				// Internal shuffle shouldn't touch the lookup set.
				pool.enqueueTx(tx.Hash(), tx, false, false, false)
			}
			// Update the account nonce if needed
			pool.pendingNonces.setIfLower(from, tx.Nonce())
			// Reduce the pending counter
			pendingGauge.Dec(int64(1 + len(invalids)))
			pool.mu.Unlock()
			log.Info("Removed tx", "hash", tx.Hash())
			return nil
		}
	}
	pool.mu.Unlock()
	log.Info("didnt remove tx", "hash", tx.Hash())
	// from, _ := types.Sender(pool.signer, tx)
	// delete(pool.queue, from)
	// hash := tx.Hash()
	// pool.all.Remove(hash)
	return nil
}

// AddRemotes enqueues a batch of transactions into the pool if they are valid. If the
// senders are not among the locally tracked ones, full pricing constraints will apply.
//
// This method is used to add transactions from the p2p network and does not wait for pool
// reorganization and internal event propagation.
func (pool *TxPool) AddRemotes(txs []*types.Transaction) []error {
	return pool.addTxs(txs, false, false, false)
}

// This is like AddRemotes, but waits for pool reorganization. Tests use this method.
func (pool *TxPool) AddRemotesSync(txs []*types.Transaction) []error {
	return pool.addTxs(txs, false, true, false)
}

// This is like AddRemotes with a single transaction, but waits for pool reorganization. Tests use this method.
func (pool *TxPool) addRemoteSync(tx *types.Transaction) error {
	errs := pool.AddRemotesSync([]*types.Transaction{tx})
	return errs[0]
}

// AddRemote enqueues a single transaction into the pool if it is valid. This is a convenience
// wrapper around AddRemotes.
//
// Deprecated: use AddRemotes
func (pool *TxPool) AddRemote(tx *types.Transaction) error {
	errs := pool.AddRemotes([]*types.Transaction{tx})
	return errs[0]
}

// addTxs attempts to queue a batch of transactions if they are valid.
func (pool *TxPool) addTxs(txs []*types.Transaction, local, sync bool, forSim bool) []error {
	// Filter out known ones without obtaining the pool lock or recovering signatures
	var (
		errs = make([]error, len(txs))
		news = make([]*types.Transaction, 0, len(txs))
	)
	for i, tx := range txs {
		// If the transaction is known, pre-set the error slot
		if pool.all.Get(tx.Hash()) != nil {
			errs[i] = ErrAlreadyKnown
			knownTxMeter.Mark(1)
			continue
		}
		// Exclude transactions with invalid signatures as soon as
		// possible and cache senders in transactions before
		// obtaining lock
		_, err := types.Sender(pool.signer, tx)
		if err != nil {
			errs[i] = ErrInvalidSender
			invalidTxMeter.Mark(1)
			continue
		}
		// Accumulate all unknown transactions for deeper processing
		news = append(news, tx)
	}
	if len(news) == 0 {
		return errs
	}

	// Process all the new transaction and merge any errors into the original slice
	pool.mu.Lock()
	newErrs, dirtyAddrs := pool.addTxsLocked(news, local, forSim)
	pool.mu.Unlock()

	var nilSlot = 0
	for _, err := range newErrs {
		for errs[nilSlot] != nil {
			nilSlot++
		}
		errs[nilSlot] = err
		nilSlot++
	}
	// Reorg the pool internals if needed and return
	done := pool.requestPromoteExecutables(dirtyAddrs)
	if sync {
		<-done
	}
	return errs
}

// addTxsLocked attempts to queue a batch of transactions if they are valid.
// The transaction pool lock must be held.
func (pool *TxPool) addTxsLocked(txs []*types.Transaction, local bool, forSim bool) ([]error, *accountSet) {
	dirty := newAccountSet(pool.signer)
	errs := make([]error, len(txs))
	for i, tx := range txs {
		replaced, err := pool.add(tx, local, forSim)
		errs[i] = err
		if err == nil && !replaced {
			dirty.addTx(tx)
		}
	}
	validTxMeter.Mark(int64(len(dirty.accounts)))
	return errs, dirty
}

// Status returns the status (unknown/pending/queued) of a batch of transactions
// identified by their hashes.
func (pool *TxPool) Status(hashes []common.Hash) []TxStatus {
	status := make([]TxStatus, len(hashes))
	for i, hash := range hashes {
		tx := pool.Get(hash)
		if tx == nil {
			continue
		}
		from, _ := types.Sender(pool.signer, tx) // already validated
		pool.mu.RLock()
		if txList := pool.pending[from]; txList != nil && txList.txs.items[tx.Nonce()] != nil {
			status[i] = TxStatusPending
		} else if txList := pool.queue[from]; txList != nil && txList.txs.items[tx.Nonce()] != nil {
			status[i] = TxStatusQueued
		}
		// implicit else: the tx may have been included into a block between
		// checking pool.Get and obtaining the lock. In that case, TxStatusUnknown is correct
		pool.mu.RUnlock()
	}
	return status
}

// Get returns a transaction if it is contained in the pool and nil otherwise.
func (pool *TxPool) Get(hash common.Hash) *types.Transaction {
	return pool.all.Get(hash)
}

// Has returns an indicator whether txpool has a transaction cached with the
// given hash.
func (pool *TxPool) Has(hash common.Hash) bool {
	return pool.all.Get(hash) != nil
}

// removeTx removes a single transaction from the queue, moving all subsequent
// transactions back to the future queue.
func (pool *TxPool) removeTx(hash common.Hash, outofbound bool) {
	// Fetch the transaction we wish to delete
	tx := pool.all.Get(hash)
	if tx == nil {
		return
	}
	addr, _ := types.Sender(pool.signer, tx) // already validated during insertion

	// Remove it from the list of known transactions
	pool.all.Remove(hash)
	if outofbound {
		pool.priced.Removed(1)
	}
	if pool.locals.contains(addr) {
		localGauge.Dec(1)
	}
	// Remove the transaction from the pending lists and reset the account nonce
	if pending := pool.pending[addr]; pending != nil {
		if removed, invalids := pending.Remove(tx); removed {
			// If no more pending transactions are left, remove the list
			if pending.Empty() {
				delete(pool.pending, addr)
			}
			// Postpone any invalidated transactions
			for _, tx := range invalids {
				// Internal shuffle shouldn't touch the lookup set.
				pool.enqueueTx(tx.Hash(), tx, false, false, false)
			}
			// Update the account nonce if needed
			pool.pendingNonces.setIfLower(addr, tx.Nonce())
			// Reduce the pending counter
			pendingGauge.Dec(int64(1 + len(invalids)))
			return
		}
	}
	// Transaction is in the future queue
	if future := pool.queue[addr]; future != nil {
		if removed, _ := future.Remove(tx); removed {
			// Reduce the queued counter
			queuedGauge.Dec(1)
		}
		if future.Empty() {
			delete(pool.queue, addr)
			delete(pool.beats, addr)
		}
	}
}

// requestReset requests a pool reset to the new head block.
// The returned channel is closed when the reset has occurred.
func (pool *TxPool) requestReset(oldHead *types.Header, newHead *types.Header) chan struct{} {
	select {
	case pool.reqResetCh <- &txpoolResetRequest{oldHead, newHead}:
		return <-pool.reorgDoneCh
	case <-pool.reorgShutdownCh:
		return pool.reorgShutdownCh
	}
}

// requestPromoteExecutables requests transaction promotion checks for the given addresses.
// The returned channel is closed when the promotion checks have occurred.
func (pool *TxPool) requestPromoteExecutables(set *accountSet) chan struct{} {
	select {
	case pool.reqPromoteCh <- set:
		return <-pool.reorgDoneCh
	case <-pool.reorgShutdownCh:
		return pool.reorgShutdownCh
	}
}

// queueTxEvent enqueues a transaction event to be sent in the next reorg run.
func (pool *TxPool) queueTxEvent(tx *types.Transaction) {
	select {
	case pool.queueTxEventCh <- tx:
	case <-pool.reorgShutdownCh:
	}
}

// scheduleReorgLoop schedules runs of reset and promoteExecutables. Code above should not
// call those methods directly, but request them being run using requestReset and
// requestPromoteExecutables instead.
func (pool *TxPool) scheduleReorgLoop() {
	defer pool.wg.Done()

	var (
		curDone       chan struct{} // non-nil while runReorg is active
		nextDone      = make(chan struct{})
		launchNextRun bool
		reset         *txpoolResetRequest
		dirtyAccounts *accountSet
		queuedEvents  = make(map[common.Address]*txSortedMap)
	)
	for {
		// Launch next background reorg if needed
		if curDone == nil && launchNextRun {
			// Run the background reorg and announcements
			go pool.runReorg(nextDone, reset, dirtyAccounts, queuedEvents)

			// Prepare everything for the next round of reorg
			curDone, nextDone = nextDone, make(chan struct{})
			launchNextRun = false

			reset, dirtyAccounts = nil, nil
			queuedEvents = make(map[common.Address]*txSortedMap)
		}

		select {
		case req := <-pool.reqResetCh:
			// Reset request: update head if request is already pending.
			if reset == nil {
				reset = req
			} else {
				reset.newHead = req.newHead
			}
			launchNextRun = true
			pool.reorgDoneCh <- nextDone

		case req := <-pool.reqPromoteCh:
			// Promote request: update address set if request is already pending.
			if dirtyAccounts == nil {
				dirtyAccounts = req
			} else {
				dirtyAccounts.merge(req)
			}
			launchNextRun = true
			pool.reorgDoneCh <- nextDone

		case tx := <-pool.queueTxEventCh:
			// Queue up the event, but don't schedule a reorg. It's up to the caller to
			// request one later if they want the events sent.
			addr, _ := types.Sender(pool.signer, tx)
			if _, ok := queuedEvents[addr]; !ok {
				queuedEvents[addr] = newTxSortedMap()
			}
			queuedEvents[addr].Put(tx)

		case <-curDone:
			curDone = nil

		case <-pool.reorgShutdownCh:
			// Wait for current run to finish.
			if curDone != nil {
				<-curDone
			}
			close(nextDone)
			return
		}
	}
}

// runReorg runs reset and promoteExecutables on behalf of scheduleReorgLoop.
func (pool *TxPool) runReorg(done chan struct{}, reset *txpoolResetRequest, dirtyAccounts *accountSet, events map[common.Address]*txSortedMap) {
	defer close(done)

	var promoteAddrs []common.Address
	if dirtyAccounts != nil && reset == nil {
		// Only dirty accounts need to be promoted, unless we're resetting.
		// For resets, all addresses in the tx queue will be promoted and
		// the flatten operation can be avoided.
		promoteAddrs = dirtyAccounts.flatten()
	}
	pool.mu.Lock()
	if reset != nil {
		// Reset from the old head to the new, rescheduling any reorged transactions
		pool.reset(reset.oldHead, reset.newHead)

		// Nonces were reset, discard any events that became stale
		for addr := range events {
			events[addr].Forward(pool.pendingNonces.get(addr))
			if len(events[addr].items) == 0 {
				delete(events, addr)
			}
		}
		// Reset needs promote for all addresses
		promoteAddrs = make([]common.Address, 0, len(pool.queue))
		for addr := range pool.queue {
			promoteAddrs = append(promoteAddrs, addr)
		}
	}
	// Check for pending transactions for every account that sent new ones
	promoted := pool.promoteExecutables(promoteAddrs)

	// If a new block appeared, validate the pool of pending transactions. This will
	// remove any transaction that has been included in the block or was invalidated
	// because of another transaction (e.g. higher gas price).
	if reset != nil {
		pool.demoteUnexecutables()
	}
	// Ensure pool.queue and pool.pending sizes stay within the configured limits.
	pool.truncatePending()
	pool.truncateQueue()

	// Update all accounts to the latest known pending nonce
	for addr, list := range pool.pending {
		highestPending := list.LastElement()
		pool.pendingNonces.set(addr, highestPending.Nonce()+1)
	}
	pool.mu.Unlock()

	// Notify subsystems for newly added transactions
	for _, tx := range promoted {
		addr, _ := types.Sender(pool.signer, tx)
		if _, ok := events[addr]; !ok {
			events[addr] = newTxSortedMap()
		}
		events[addr].Put(tx)
	}
	if len(events) > 0 {
		var txs []*types.Transaction
		for _, set := range events {
			txs = append(txs, set.Flatten()...)
		}
		pool.txFeed.Send(NewTxsEvent{txs})
	}
}

// reset retrieves the current state of the blockchain and ensures the content
// of the transaction pool is valid with regard to the chain state.
func (pool *TxPool) reset(oldHead, newHead *types.Header) {
	// If we're reorging an old state, reinject all dropped transactions
	var reinject types.Transactions

	if oldHead != nil && oldHead.Hash() != newHead.ParentHash {
		// If the reorg is too deep, avoid doing it (will happen during fast sync)
		oldNum := oldHead.Number.Uint64()
		newNum := newHead.Number.Uint64()

		if depth := uint64(math.Abs(float64(oldNum) - float64(newNum))); depth > 64 {
			log.Debug("Skipping deep transaction reorg", "depth", depth)
		} else {
			// Reorg seems shallow enough to pull in all transactions into memory
			var discarded, included types.Transactions
			var (
				rem = pool.chain.GetBlock(oldHead.Hash(), oldHead.Number.Uint64())
				add = pool.chain.GetBlock(newHead.Hash(), newHead.Number.Uint64())
			)
			if rem == nil {
				// This can happen if a setHead is performed, where we simply discard the old
				// head from the chain.
				// If that is the case, we don't have the lost transactions any more, and
				// there's nothing to add
				if newNum >= oldNum {
					// If we reorged to a same or higher number, then it's not a case of setHead
					log.Warn("Transaction pool reset with missing oldhead",
						"old", oldHead.Hash(), "oldnum", oldNum, "new", newHead.Hash(), "newnum", newNum)
					return
				}
				// If the reorg ended up on a lower number, it's indicative of setHead being the cause
				log.Debug("Skipping transaction reset caused by setHead",
					"old", oldHead.Hash(), "oldnum", oldNum, "new", newHead.Hash(), "newnum", newNum)
				// We still need to update the current state s.th. the lost transactions can be readded by the user
			} else {
				for rem.NumberU64() > add.NumberU64() {
					discarded = append(discarded, rem.Transactions()...)
					if rem = pool.chain.GetBlock(rem.ParentHash(), rem.NumberU64()-1); rem == nil {
						log.Error("Unrooted old chain seen by tx pool", "block", oldHead.Number, "hash", oldHead.Hash())
						return
					}
				}
				for add.NumberU64() > rem.NumberU64() {
					included = append(included, add.Transactions()...)
					if add = pool.chain.GetBlock(add.ParentHash(), add.NumberU64()-1); add == nil {
						log.Error("Unrooted new chain seen by tx pool", "block", newHead.Number, "hash", newHead.Hash())
						return
					}
				}
				for rem.Hash() != add.Hash() {
					discarded = append(discarded, rem.Transactions()...)
					if rem = pool.chain.GetBlock(rem.ParentHash(), rem.NumberU64()-1); rem == nil {
						log.Error("Unrooted old chain seen by tx pool", "block", oldHead.Number, "hash", oldHead.Hash())
						return
					}
					included = append(included, add.Transactions()...)
					if add = pool.chain.GetBlock(add.ParentHash(), add.NumberU64()-1); add == nil {
						log.Error("Unrooted new chain seen by tx pool", "block", newHead.Number, "hash", newHead.Hash())
						return
					}
				}
				reinject = types.TxDifference(discarded, included)
			}
		}
	}
	// Initialize the internal state to the current head
	if newHead == nil {
		newHead = pool.chain.CurrentBlock().Header() // Special case during testing
	}
	statedb, err := pool.chain.StateAt(newHead.Root)
	if err != nil {
		log.Error("Failed to reset txpool state", "err", err)
		return
	}
	pool.currentState = statedb
	pool.pendingNonces = newTxNoncer(statedb)
	pool.currentMaxGas = newHead.GasLimit

	// Inject any transactions discarded due to reorgs
	log.Debug("Reinjecting stale transactions", "count", len(reinject))
	senderCacher.recover(pool.signer, reinject)
	pool.addTxsLocked(reinject, false, false)

	// Update all fork indicator by next pending block number.
	next := new(big.Int).Add(newHead.Number, big.NewInt(1))
	pool.istanbul = pool.chainconfig.IsIstanbul(next)
	pool.eip2718 = pool.chainconfig.IsBerlin(next)
}

// promoteExecutables moves transactions that have become processable from the
// future queue to the set of pending transactions. During this process, all
// invalidated transactions (low nonce, low balance) are deleted.
func (pool *TxPool) promoteExecutables(accounts []common.Address) []*types.Transaction {
	// Track the promoted transactions to broadcast them at once
	var promoted []*types.Transaction

	// Iterate over all accounts and promote any executable transactions
	for _, addr := range accounts {
		list := pool.queue[addr]
		if list == nil {
			continue // Just in case someone calls with a non existing account
		}
		// Drop all transactions that are deemed too old (low nonce)
		forwards := list.Forward(pool.currentState.GetNonce(addr))
		for _, tx := range forwards {
			hash := tx.Hash()
			pool.all.Remove(hash)
		}
		log.Trace("Removed old queued transactions", "count", len(forwards))
		// Drop all transactions that are too costly (low balance or out of gas)
		drops, _ := list.Filter(pool.currentState.GetBalance(addr), pool.currentMaxGas)
		for _, tx := range drops {
			hash := tx.Hash()
			pool.all.Remove(hash)
		}
		log.Trace("Removed unpayable queued transactions", "count", len(drops))
		queuedNofundsMeter.Mark(int64(len(drops)))

		// Gather all executable transactions and promote them
		readies := list.Ready(pool.pendingNonces.get(addr))
		for _, tx := range readies {
			hash := tx.Hash()
			if pool.promoteTx(addr, hash, tx) {
				promoted = append(promoted, tx)
			}
		}
		log.Trace("Promoted queued transactions", "count", len(promoted))
		queuedGauge.Dec(int64(len(readies)))

		// Drop all transactions over the allowed limit
		var caps types.Transactions
		if !pool.locals.contains(addr) {
			caps = list.Cap(int(pool.config.AccountQueue))
			for _, tx := range caps {
				hash := tx.Hash()
				pool.all.Remove(hash)
				log.Trace("Removed cap-exceeding queued transaction", "hash", hash)
			}
			queuedRateLimitMeter.Mark(int64(len(caps)))
		}
		// Mark all the items dropped as removed
		pool.priced.Removed(len(forwards) + len(drops) + len(caps))
		queuedGauge.Dec(int64(len(forwards) + len(drops) + len(caps)))
		if pool.locals.contains(addr) {
			localGauge.Dec(int64(len(forwards) + len(drops) + len(caps)))
		}
		// Delete the entire queue entry if it became empty.
		if list.Empty() {
			delete(pool.queue, addr)
			delete(pool.beats, addr)
		}
	}
	return promoted
}

// truncatePending removes transactions from the pending queue if the pool is above the
// pending limit. The algorithm tries to reduce transaction counts by an approximately
// equal number for all for accounts with many pending transactions.
func (pool *TxPool) truncatePending() {
	pending := uint64(0)
	for _, list := range pool.pending {
		pending += uint64(len(list.txs.items))
	}
	if pending <= pool.config.GlobalSlots {
		return
	}

	pendingBeforeCap := pending
	// Assemble a spam order to penalize large transactors first
	spammers := prque.New(nil)
	for addr, list := range pool.pending {
		// Only evict transactions from high rollers
		if !pool.locals.contains(addr) && uint64(len(list.txs.items)) > pool.config.AccountSlots {
			spammers.Push(addr, int64(len(list.txs.items)))
		}
	}
	// Gradually drop transactions from offenders
	offenders := []common.Address{}
	for pending > pool.config.GlobalSlots && !spammers.Empty() {
		// Retrieve the next offender if not local address
		offender, _ := spammers.Pop()
		offenders = append(offenders, offender.(common.Address))

		// Equalize balances until all the same or below threshold
		if len(offenders) > 1 {
			// Calculate the equalization threshold for all current offenders
			threshold := len(pool.pending[offender.(common.Address)].txs.items)

			// Iteratively reduce all offenders until below limit or threshold reached
			for pending > pool.config.GlobalSlots && len(pool.pending[offenders[len(offenders)-2]].txs.items) > threshold {
				for i := 0; i < len(offenders)-1; i++ {
					list := pool.pending[offenders[i]]

					caps := list.Cap(len(list.txs.items) - 1)
					for _, tx := range caps {
						// Drop the transaction from the global pools too
						hash := tx.Hash()
						pool.all.Remove(hash)

						// Update the account nonce to the dropped transaction
						pool.pendingNonces.setIfLower(offenders[i], tx.Nonce())
						log.Trace("Removed fairness-exceeding pending transaction", "hash", hash)
					}
					pool.priced.Removed(len(caps))
					pendingGauge.Dec(int64(len(caps)))
					if pool.locals.contains(offenders[i]) {
						localGauge.Dec(int64(len(caps)))
					}
					pending--
				}
			}
		}
	}

	// If still above threshold, reduce to limit or min allowance
	if pending > pool.config.GlobalSlots && len(offenders) > 0 {
		for pending > pool.config.GlobalSlots && uint64(len(pool.pending[offenders[len(offenders)-1]].txs.items)) > pool.config.AccountSlots {
			for _, addr := range offenders {
				list := pool.pending[addr]

				caps := list.Cap(len(list.txs.items) - 1)
				for _, tx := range caps {
					// Drop the transaction from the global pools too
					hash := tx.Hash()
					pool.all.Remove(hash)

					// Update the account nonce to the dropped transaction
					pool.pendingNonces.setIfLower(addr, tx.Nonce())
					log.Trace("Removed fairness-exceeding pending transaction", "hash", hash)
				}
				pool.priced.Removed(len(caps))
				pendingGauge.Dec(int64(len(caps)))
				if pool.locals.contains(addr) {
					localGauge.Dec(int64(len(caps)))
				}
				pending--
			}
		}
	}
	pendingRateLimitMeter.Mark(int64(pendingBeforeCap - pending))
}

// truncateQueue drops the oldes transactions in the queue if the pool is above the global queue limit.
func (pool *TxPool) truncateQueue() {
	queued := uint64(0)
	for _, list := range pool.queue {
		queued += uint64(len(list.txs.items))
	}
	if queued <= pool.config.GlobalQueue {
		return
	}

	// Sort all accounts with queued transactions by heartbeat
	addresses := make(addressesByHeartbeat, 0, len(pool.queue))
	for addr := range pool.queue {
		if !pool.locals.contains(addr) { // don't drop locals
			addresses = append(addresses, addressByHeartbeat{addr, pool.beats[addr]})
		}
	}
	sort.Sort(addresses)

	// Drop transactions until the total is below the limit or only locals remain
	for drop := queued - pool.config.GlobalQueue; drop > 0 && len(addresses) > 0; {
		addr := addresses[len(addresses)-1]
		list := pool.queue[addr.address]

		addresses = addresses[:len(addresses)-1]

		// Drop all transactions if they are less than the overflow
		if size := uint64(len(list.txs.items)); size <= drop {
			for _, tx := range list.Flatten() {
				pool.removeTx(tx.Hash(), true)
			}
			drop -= size
			queuedRateLimitMeter.Mark(int64(size))
			continue
		}
		// Otherwise drop only last few transactions
		txs := list.Flatten()
		for i := len(txs) - 1; i >= 0 && drop > 0; i-- {
			pool.removeTx(txs[i].Hash(), true)
			drop--
			queuedRateLimitMeter.Mark(1)
		}
	}
}

// demoteUnexecutables removes invalid and processed transactions from the pools
// executable/pending queue and any subsequent transactions that become unexecutable
// are moved back into the future queue.
func (pool *TxPool) demoteUnexecutables() {
	// Iterate over all accounts and demote any non-executable transactions
	for addr, list := range pool.pending {
		nonce := pool.currentState.GetNonce(addr)

		// Drop all transactions that are deemed too old (low nonce)
		olds := list.Forward(nonce)
		for _, tx := range olds {
			hash := tx.Hash()
			pool.all.Remove(hash)
			log.Trace("Removed old pending transaction", "hash", hash)
		}
		// Drop all transactions that are too costly (low balance or out of gas), and queue any invalids back for later
		drops, invalids := list.Filter(pool.currentState.GetBalance(addr), pool.currentMaxGas)
		for _, tx := range drops {
			hash := tx.Hash()
			log.Trace("Removed unpayable pending transaction", "hash", hash)
			pool.all.Remove(hash)
		}
		pool.priced.Removed(len(olds) + len(drops))
		pendingNofundsMeter.Mark(int64(len(drops)))

		for _, tx := range invalids {
			hash := tx.Hash()
			log.Trace("Demoting pending transaction", "hash", hash)

			// Internal shuffle shouldn't touch the lookup set.
			pool.enqueueTx(hash, tx, false, false, false)
		}
		pendingGauge.Dec(int64(len(olds) + len(drops) + len(invalids)))
		if pool.locals.contains(addr) {
			localGauge.Dec(int64(len(olds) + len(drops) + len(invalids)))
		}
		// If there's a gap in front, alert (should never happen) and postpone all transactions
		if len(list.txs.items) > 0 && list.txs.Get(nonce) == nil {
			gapped := list.Cap(0)
			for _, tx := range gapped {
				hash := tx.Hash()
				log.Error("Demoting invalidated transaction", "hash", hash)

				// Internal shuffle shouldn't touch the lookup set.
				pool.enqueueTx(hash, tx, false, false, false)
			}
			pendingGauge.Dec(int64(len(gapped)))
			// This might happen in a reorg, so log it to the metering
			blockReorgInvalidatedTx.Mark(int64(len(gapped)))
		}
		// Delete the entire pending entry if it became empty.
		if list.Empty() {
			delete(pool.pending, addr)
		}
	}
}

// addressByHeartbeat is an account address tagged with its last activity timestamp.
type addressByHeartbeat struct {
	address   common.Address
	heartbeat time.Time
}

type addressesByHeartbeat []addressByHeartbeat

func (a addressesByHeartbeat) Len() int           { return len(a) }
func (a addressesByHeartbeat) Less(i, j int) bool { return a[i].heartbeat.Before(a[j].heartbeat) }
func (a addressesByHeartbeat) Swap(i, j int)      { a[i], a[j] = a[j], a[i] }

// accountSet is simply a set of addresses to check for existence, and a signer
// capable of deriving addresses from transactions.
type accountSet struct {
	accounts map[common.Address]struct{}
	signer   types.Signer
	cache    *[]common.Address
}

// newAccountSet creates a new address set with an associated signer for sender
// derivations.
func newAccountSet(signer types.Signer, addrs ...common.Address) *accountSet {
	as := &accountSet{
		accounts: make(map[common.Address]struct{}),
		signer:   signer,
	}
	for _, addr := range addrs {
		as.add(addr)
	}
	return as
}

// contains checks if a given address is contained within the set.
func (as *accountSet) contains(addr common.Address) bool {
	_, exist := as.accounts[addr]
	return exist
}

func (as *accountSet) empty() bool {
	return len(as.accounts) == 0
}

// containsTx checks if the sender of a given tx is within the set. If the sender
// cannot be derived, this method returns false.
func (as *accountSet) containsTx(tx *types.Transaction) bool {
	if addr, err := types.Sender(as.signer, tx); err == nil {
		return as.contains(addr)
	}
	return false
}

// add inserts a new address into the set to track.
func (as *accountSet) add(addr common.Address) {
	as.accounts[addr] = struct{}{}
	as.cache = nil
}

// addTx adds the sender of tx into the set.
func (as *accountSet) addTx(tx *types.Transaction) {
	if addr, err := types.Sender(as.signer, tx); err == nil {
		as.add(addr)
	}
}

// flatten returns the list of addresses within this set, also caching it for later
// reuse. The returned slice should not be changed!
func (as *accountSet) flatten() []common.Address {
	if as.cache == nil {
		accounts := make([]common.Address, 0, len(as.accounts))
		for account := range as.accounts {
			accounts = append(accounts, account)
		}
		as.cache = &accounts
	}
	return *as.cache
}

// merge adds all addresses from the 'other' set into 'as'.
func (as *accountSet) merge(other *accountSet) {
	for addr := range other.accounts {
		as.accounts[addr] = struct{}{}
	}
	as.cache = nil
}

// txLookup is used internally by TxPool to track transactions while allowing
// lookup without mutex contention.
//
// Note, although this type is properly protected against concurrent access, it
// is **not** a type that should ever be mutated or even exposed outside of the
// transaction pool, since its internal state is tightly coupled with the pools
// internal mechanisms. The sole purpose of the type is to permit out-of-bound
// peeking into the pool in TxPool.Get without having to acquire the widely scoped
// TxPool.mu mutex.
//
// This lookup set combines the notion of "local transactions", which is useful
// to build upper-level structure.
type txLookup struct {
	slots   int
	lock    sync.RWMutex
	locals  map[common.Hash]*types.Transaction
	remotes map[common.Hash]*types.Transaction
}

// newTxLookup returns a new txLookup structure.
func newTxLookup() *txLookup {
	return &txLookup{
		locals:  make(map[common.Hash]*types.Transaction),
		remotes: make(map[common.Hash]*types.Transaction),
	}
}

// Range calls f on each key and value present in the map. The callback passed
// should return the indicator whether the iteration needs to be continued.
// Callers need to specify which set (or both) to be iterated.
func (t *txLookup) Range(f func(hash common.Hash, tx *types.Transaction, local bool) bool, local bool, remote bool) {
	t.lock.RLock()
	defer t.lock.RUnlock()

	if local {
		for key, value := range t.locals {
			if !f(key, value, true) {
				return
			}
		}
	}
	if remote {
		for key, value := range t.remotes {
			if !f(key, value, false) {
				return
			}
		}
	}
}

// Get returns a transaction if it exists in the lookup, or nil if not found.
func (t *txLookup) Get(hash common.Hash) *types.Transaction {
	t.lock.RLock()
	defer t.lock.RUnlock()

	if tx := t.locals[hash]; tx != nil {
		return tx
	}
	return t.remotes[hash]
}

// GetLocal returns a transaction if it exists in the lookup, or nil if not found.
func (t *txLookup) GetLocal(hash common.Hash) *types.Transaction {
	t.lock.RLock()
	defer t.lock.RUnlock()

	return t.locals[hash]
}

// GetRemote returns a transaction if it exists in the lookup, or nil if not found.
func (t *txLookup) GetRemote(hash common.Hash) *types.Transaction {
	t.lock.RLock()
	defer t.lock.RUnlock()

	return t.remotes[hash]
}

// Count returns the current number of transactions in the lookup.
func (t *txLookup) Count() int {
	t.lock.RLock()
	defer t.lock.RUnlock()

	return len(t.locals) + len(t.remotes)
}

// LocalCount returns the current number of local transactions in the lookup.
func (t *txLookup) LocalCount() int {
	t.lock.RLock()
	defer t.lock.RUnlock()

	return len(t.locals)
}

// RemoteCount returns the current number of remote transactions in the lookup.
func (t *txLookup) RemoteCount() int {
	t.lock.RLock()
	defer t.lock.RUnlock()

	return len(t.remotes)
}

// Slots returns the current number of slots used in the lookup.
func (t *txLookup) Slots() int {
	t.lock.RLock()
	defer t.lock.RUnlock()

	return t.slots
}

// Add adds a transaction to the lookup.
func (t *txLookup) Add(tx *types.Transaction, local bool) {
	t.lock.Lock()
	defer t.lock.Unlock()

	t.slots += numSlots(tx)
	slotsGauge.Update(int64(t.slots))

	if local {
		t.locals[tx.Hash()] = tx
	} else {
		t.remotes[tx.Hash()] = tx
	}
}

// Remove removes a transaction from the lookup.
func (t *txLookup) Remove(hash common.Hash) {
	t.lock.Lock()
	defer t.lock.Unlock()

	tx, ok := t.locals[hash]
	if !ok {
		tx, ok = t.remotes[hash]
	}
	if !ok {
		log.Error("No transaction found to be deleted", "hash", hash)
		return
	}
	t.slots -= numSlots(tx)
	slotsGauge.Update(int64(t.slots))

	delete(t.locals, hash)
	delete(t.remotes, hash)
}

// RemoteToLocals migrates the transactions belongs to the given locals to locals
// set. The assumption is held the locals set is thread-safe to be used.
func (t *txLookup) RemoteToLocals(locals *accountSet) int {
	t.lock.Lock()
	defer t.lock.Unlock()

	var migrated int
	for hash, tx := range t.remotes {
		if locals.containsTx(tx) {
			t.locals[hash] = tx
			delete(t.remotes, hash)
			migrated += 1
		}
	}
	return migrated
}

// numSlots calculates the number of slots needed for a single transaction.
func numSlots(tx *types.Transaction) int {
	return int((tx.Size() + txSlotSize - 1) / txSlotSize)
}<|MERGE_RESOLUTION|>--- conflicted
+++ resolved
@@ -639,12 +639,7 @@
 		pool.priced.Put(tx, isLocal)
 		pool.journalTx(from, tx)
 		pool.queueTxEvent(tx)
-<<<<<<< HEAD
-
-		log.Trace("Pooled new executable transaction", "hash", hash, "from", from, "to", tx.To())
-=======
 		//log.Trace("Pooled new executable transaction", "hash", hash, "from", from, "to", tx.To())
->>>>>>> 3bd4e299
 
 		// Successful promotion, bump the heartbeat
 		pool.beats[from] = time.Now()
