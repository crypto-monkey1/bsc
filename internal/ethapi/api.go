--- conflicted
+++ resolved
@@ -1665,7 +1665,6 @@
 	return DoEstimateGas(ctx, s.b, args, bNrOrHash, s.b.RPCGasCap())
 }
 
-<<<<<<< HEAD
 // EstimateGasList returns an estimate of the amount of gas needed to execute list of
 // given transactions against the current pending block.
 func (s *PublicBlockChainAPI) EstimateGasList(ctx context.Context, argsList []CallArgs, overrides *map[common.Address]OverrideAccount) ([]hexutil.Uint64, error) {
@@ -1686,7 +1685,8 @@
 		res[idx] = gas
 	}
 	return res, nil
-=======
+}
+
 // GetDiffAccounts returns changed accounts in a specific block number.
 func (s *PublicBlockChainAPI) GetDiffAccounts(ctx context.Context, blockNr rpc.BlockNumber) ([]common.Address, error) {
 	if s.b.Chain() == nil {
@@ -1793,7 +1793,6 @@
 	}
 
 	return result, nil
->>>>>>> b6035c1a
 }
 
 // ExecutionResult groups all structured logs emitted by the EVM
