// Copyright 2015 The go-ethereum Authors
// This file is part of the go-ethereum library.
//
// The go-ethereum library is free software: you can redistribute it and/or modify
// it under the terms of the GNU Lesser General Public License as published by
// the Free Software Foundation, either version 3 of the License, or
// (at your option) any later version.
//
// The go-ethereum library is distributed in the hope that it will be useful,
// but WITHOUT ANY WARRANTY; without even the implied warranty of
// MERCHANTABILITY or FITNESS FOR A PARTICULAR PURPOSE. See the
// GNU Lesser General Public License for more details.
//
// You should have received a copy of the GNU Lesser General Public License
// along with the go-ethereum library. If not, see <http://www.gnu.org/licenses/>.

package ethapi

import (
	"bytes"
	"context"
	"errors"
	"fmt"
	"math/big"
	"sort"
	"strings"
	"time"

	"github.com/ethereum/go-ethereum/core/rawdb"

	"github.com/davecgh/go-spew/spew"
	"github.com/ethereum/go-ethereum/accounts"
	"github.com/ethereum/go-ethereum/accounts/abi"
	"github.com/ethereum/go-ethereum/accounts/keystore"
	"github.com/ethereum/go-ethereum/accounts/scwallet"
	"github.com/ethereum/go-ethereum/common"
	"github.com/ethereum/go-ethereum/common/hexutil"
	"github.com/ethereum/go-ethereum/common/math"
	"github.com/ethereum/go-ethereum/consensus/clique"
	"github.com/ethereum/go-ethereum/consensus/ethash"
	"github.com/ethereum/go-ethereum/core"
<<<<<<< HEAD
	"github.com/ethereum/go-ethereum/core/rawdb"
=======
>>>>>>> 032970b2
	"github.com/ethereum/go-ethereum/core/state"
	"github.com/ethereum/go-ethereum/core/types"
	"github.com/ethereum/go-ethereum/core/vm"
	"github.com/ethereum/go-ethereum/crypto"
	"github.com/ethereum/go-ethereum/log"
	"github.com/ethereum/go-ethereum/p2p"
	"github.com/ethereum/go-ethereum/params"
	"github.com/ethereum/go-ethereum/rlp"
	"github.com/ethereum/go-ethereum/rpc"
	"github.com/tyler-smith/go-bip39"
)

const UnHealthyTimeout = 5 * time.Second

// PublicEthereumAPI provides an API to access Ethereum related information.
// It offers only methods that operate on public data that is freely available to anyone.
type PublicEthereumAPI struct {
	b Backend
}

// NewPublicEthereumAPI creates a new Ethereum protocol API.
func NewPublicEthereumAPI(b Backend) *PublicEthereumAPI {
	return &PublicEthereumAPI{b}
}

// GasPrice returns a suggestion for a gas price.
func (s *PublicEthereumAPI) GasPrice(ctx context.Context) (*hexutil.Big, error) {
	price, err := s.b.SuggestPrice(ctx)
	return (*hexutil.Big)(price), err
}

// Syncing returns false in case the node is currently not syncing with the network. It can be up to date or has not
// yet received the latest block headers from its pears. In case it is synchronizing:
// - startingBlock: block number this node started to synchronise from
// - currentBlock:  block number this node is currently importing
// - highestBlock:  block number of the highest block header this node has received from peers
// - pulledStates:  number of state entries processed until now
// - knownStates:   number of known state entries that still need to be pulled
func (s *PublicEthereumAPI) Syncing() (interface{}, error) {
	progress := s.b.Downloader().Progress()

	// Return not syncing if the synchronisation already completed
	if progress.CurrentBlock >= progress.HighestBlock {
		return false, nil
	}
	// Otherwise gather the block sync stats
	return map[string]interface{}{
		"startingBlock": hexutil.Uint64(progress.StartingBlock),
		"currentBlock":  hexutil.Uint64(progress.CurrentBlock),
		"highestBlock":  hexutil.Uint64(progress.HighestBlock),
		"pulledStates":  hexutil.Uint64(progress.PulledStates),
		"knownStates":   hexutil.Uint64(progress.KnownStates),
	}, nil
}

// PublicTxPoolAPI offers and API for the transaction pool. It only operates on data that is non confidential.
type PublicTxPoolAPI struct {
	b Backend
}

// NewPublicTxPoolAPI creates a new tx pool service that gives information about the transaction pool.
func NewPublicTxPoolAPI(b Backend) *PublicTxPoolAPI {
	return &PublicTxPoolAPI{b}
}

// Content returns the transactions contained within the transaction pool.
func (s *PublicTxPoolAPI) Content() map[string]map[string]map[string]*RPCTransaction {
	content := map[string]map[string]map[string]*RPCTransaction{
		"pending": make(map[string]map[string]*RPCTransaction),
		"queued":  make(map[string]map[string]*RPCTransaction),
	}
	pending, queue := s.b.TxPoolContent()

	// Flatten the pending transactions
	for account, txs := range pending {
		dump := make(map[string]*RPCTransaction)
		for _, tx := range txs {
			dump[fmt.Sprintf("%d", tx.Nonce())] = newRPCPendingTransaction(tx)
		}
		content["pending"][account.Hex()] = dump
	}
	// Flatten the queued transactions
	for account, txs := range queue {
		dump := make(map[string]*RPCTransaction)
		for _, tx := range txs {
			dump[fmt.Sprintf("%d", tx.Nonce())] = newRPCPendingTransaction(tx)
		}
		content["queued"][account.Hex()] = dump
	}
	return content
}

// Status returns the number of pending and queued transaction in the pool.
func (s *PublicTxPoolAPI) Status() map[string]hexutil.Uint {
	pending, queue := s.b.Stats()
	return map[string]hexutil.Uint{
		"pending": hexutil.Uint(pending),
		"queued":  hexutil.Uint(queue),
	}
}

// Inspect retrieves the content of the transaction pool and flattens it into an
// easily inspectable list.
func (s *PublicTxPoolAPI) Inspect() map[string]map[string]map[string]string {
	content := map[string]map[string]map[string]string{
		"pending": make(map[string]map[string]string),
		"queued":  make(map[string]map[string]string),
	}
	pending, queue := s.b.TxPoolContent()

	// Define a formatter to flatten a transaction into a string
	var format = func(tx *types.Transaction) string {
		if to := tx.To(); to != nil {
			return fmt.Sprintf("%s: %v wei + %v gas × %v wei", tx.To().Hex(), tx.Value(), tx.Gas(), tx.GasPrice())
		}
		return fmt.Sprintf("contract creation: %v wei + %v gas × %v wei", tx.Value(), tx.Gas(), tx.GasPrice())
	}
	// Flatten the pending transactions
	for account, txs := range pending {
		dump := make(map[string]string)
		for _, tx := range txs {
			dump[fmt.Sprintf("%d", tx.Nonce())] = format(tx)
		}
		content["pending"][account.Hex()] = dump
	}
	// Flatten the queued transactions
	for account, txs := range queue {
		dump := make(map[string]string)
		for _, tx := range txs {
			dump[fmt.Sprintf("%d", tx.Nonce())] = format(tx)
		}
		content["queued"][account.Hex()] = dump
	}
	return content
}

// PublicAccountAPI provides an API to access accounts managed by this node.
// It offers only methods that can retrieve accounts.
type PublicAccountAPI struct {
	am *accounts.Manager
}

// NewPublicAccountAPI creates a new PublicAccountAPI.
func NewPublicAccountAPI(am *accounts.Manager) *PublicAccountAPI {
	return &PublicAccountAPI{am: am}
}

// Accounts returns the collection of accounts this node manages
func (s *PublicAccountAPI) Accounts() []common.Address {
	return s.am.Accounts()
}

// PrivateAccountAPI provides an API to access accounts managed by this node.
// It offers methods to create, (un)lock en list accounts. Some methods accept
// passwords and are therefore considered private by default.
type PrivateAccountAPI struct {
	am        *accounts.Manager
	nonceLock *AddrLocker
	b         Backend
}

// NewPrivateAccountAPI create a new PrivateAccountAPI.
func NewPrivateAccountAPI(b Backend, nonceLock *AddrLocker) *PrivateAccountAPI {
	return &PrivateAccountAPI{
		am:        b.AccountManager(),
		nonceLock: nonceLock,
		b:         b,
	}
}

// listAccounts will return a list of addresses for accounts this node manages.
func (s *PrivateAccountAPI) ListAccounts() []common.Address {
	return s.am.Accounts()
}

// rawWallet is a JSON representation of an accounts.Wallet interface, with its
// data contents extracted into plain fields.
type rawWallet struct {
	URL      string             `json:"url"`
	Status   string             `json:"status"`
	Failure  string             `json:"failure,omitempty"`
	Accounts []accounts.Account `json:"accounts,omitempty"`
}

// ListWallets will return a list of wallets this node manages.
func (s *PrivateAccountAPI) ListWallets() []rawWallet {
	wallets := make([]rawWallet, 0) // return [] instead of nil if empty
	for _, wallet := range s.am.Wallets() {
		status, failure := wallet.Status()

		raw := rawWallet{
			URL:      wallet.URL().String(),
			Status:   status,
			Accounts: wallet.Accounts(),
		}
		if failure != nil {
			raw.Failure = failure.Error()
		}
		wallets = append(wallets, raw)
	}
	return wallets
}

// OpenWallet initiates a hardware wallet opening procedure, establishing a USB
// connection and attempting to authenticate via the provided passphrase. Note,
// the method may return an extra challenge requiring a second open (e.g. the
// Trezor PIN matrix challenge).
func (s *PrivateAccountAPI) OpenWallet(url string, passphrase *string) error {
	wallet, err := s.am.Wallet(url)
	if err != nil {
		return err
	}
	pass := ""
	if passphrase != nil {
		pass = *passphrase
	}
	return wallet.Open(pass)
}

// DeriveAccount requests a HD wallet to derive a new account, optionally pinning
// it for later reuse.
func (s *PrivateAccountAPI) DeriveAccount(url string, path string, pin *bool) (accounts.Account, error) {
	wallet, err := s.am.Wallet(url)
	if err != nil {
		return accounts.Account{}, err
	}
	derivPath, err := accounts.ParseDerivationPath(path)
	if err != nil {
		return accounts.Account{}, err
	}
	if pin == nil {
		pin = new(bool)
	}
	return wallet.Derive(derivPath, *pin)
}

// NewAccount will create a new account and returns the address for the new account.
func (s *PrivateAccountAPI) NewAccount(password string) (common.Address, error) {
	ks, err := fetchKeystore(s.am)
	if err != nil {
		return common.Address{}, err
	}
	acc, err := ks.NewAccount(password)
	if err == nil {
		log.Info("Your new key was generated", "address", acc.Address)
		log.Warn("Please backup your key file!", "path", acc.URL.Path)
		log.Warn("Please remember your password!")
		return acc.Address, nil
	}
	return common.Address{}, err
}

// fetchKeystore retrieves the encrypted keystore from the account manager.
func fetchKeystore(am *accounts.Manager) (*keystore.KeyStore, error) {
	if ks := am.Backends(keystore.KeyStoreType); len(ks) > 0 {
		return ks[0].(*keystore.KeyStore), nil
	}
	return nil, errors.New("local keystore not used")
}

// ImportRawKey stores the given hex encoded ECDSA key into the key directory,
// encrypting it with the passphrase.
func (s *PrivateAccountAPI) ImportRawKey(privkey string, password string) (common.Address, error) {
	key, err := crypto.HexToECDSA(privkey)
	if err != nil {
		return common.Address{}, err
	}
	ks, err := fetchKeystore(s.am)
	if err != nil {
		return common.Address{}, err
	}
	acc, err := ks.ImportECDSA(key, password)
	return acc.Address, err
}

// UnlockAccount will unlock the account associated with the given address with
// the given password for duration seconds. If duration is nil it will use a
// default of 300 seconds. It returns an indication if the account was unlocked.
func (s *PrivateAccountAPI) UnlockAccount(ctx context.Context, addr common.Address, password string, duration *uint64) (bool, error) {
	// When the API is exposed by external RPC(http, ws etc), unless the user
	// explicitly specifies to allow the insecure account unlocking, otherwise
	// it is disabled.
	if s.b.ExtRPCEnabled() && !s.b.AccountManager().Config().InsecureUnlockAllowed {
		return false, errors.New("account unlock with HTTP access is forbidden")
	}

	const max = uint64(time.Duration(math.MaxInt64) / time.Second)
	var d time.Duration
	if duration == nil {
		d = 300 * time.Second
	} else if *duration > max {
		return false, errors.New("unlock duration too large")
	} else {
		d = time.Duration(*duration) * time.Second
	}
	ks, err := fetchKeystore(s.am)
	if err != nil {
		return false, err
	}
	err = ks.TimedUnlock(accounts.Account{Address: addr}, password, d)
	if err != nil {
		log.Warn("Failed account unlock attempt", "address", addr, "err", err)
	}
	return err == nil, err
}

// LockAccount will lock the account associated with the given address when it's unlocked.
func (s *PrivateAccountAPI) LockAccount(addr common.Address) bool {
	if ks, err := fetchKeystore(s.am); err == nil {
		return ks.Lock(addr) == nil
	}
	return false
}

// signTransaction sets defaults and signs the given transaction
// NOTE: the caller needs to ensure that the nonceLock is held, if applicable,
// and release it after the transaction has been submitted to the tx pool
func (s *PrivateAccountAPI) signTransaction(ctx context.Context, args *SendTxArgs, passwd string) (*types.Transaction, error) {
	// Look up the wallet containing the requested signer
	account := accounts.Account{Address: args.From}
	wallet, err := s.am.Find(account)
	if err != nil {
		return nil, err
	}
	// Set some sanity defaults and terminate on failure
	if err := args.setDefaults(ctx, s.b); err != nil {
		return nil, err
	}
	// Assemble the transaction and sign with the wallet
	tx := args.toTransaction()

	return wallet.SignTxWithPassphrase(account, passwd, tx, s.b.ChainConfig().ChainID)
}

// SendTransaction will create a transaction from the given arguments and
// tries to sign it with the key associated with args.From. If the given passwd isn't
// able to decrypt the key it fails.
func (s *PrivateAccountAPI) SendTransaction(ctx context.Context, args SendTxArgs, passwd string) (common.Hash, error) {
	if args.Nonce == nil {
		// Hold the addresse's mutex around signing to prevent concurrent assignment of
		// the same nonce to multiple accounts.
		s.nonceLock.LockAddr(args.From)
		defer s.nonceLock.UnlockAddr(args.From)
	}
	signed, err := s.signTransaction(ctx, &args, passwd)
	if err != nil {
		log.Warn("Failed transaction send attempt", "from", args.From, "to", args.To, "value", args.Value.ToInt(), "err", err)
		return common.Hash{}, err
	}
	return SubmitTransaction(ctx, s.b, signed)
}

// SignTransaction will create a transaction from the given arguments and
// tries to sign it with the key associated with args.From. If the given passwd isn't
// able to decrypt the key it fails. The transaction is returned in RLP-form, not broadcast
// to other nodes
func (s *PrivateAccountAPI) SignTransaction(ctx context.Context, args SendTxArgs, passwd string) (*SignTransactionResult, error) {
	// No need to obtain the noncelock mutex, since we won't be sending this
	// tx into the transaction pool, but right back to the user
	if args.Gas == nil {
		return nil, fmt.Errorf("gas not specified")
	}
	if args.GasPrice == nil {
		return nil, fmt.Errorf("gasPrice not specified")
	}
	if args.Nonce == nil {
		return nil, fmt.Errorf("nonce not specified")
	}
	// Before actually sign the transaction, ensure the transaction fee is reasonable.
	if err := checkTxFee(args.GasPrice.ToInt(), uint64(*args.Gas), s.b.RPCTxFeeCap()); err != nil {
		return nil, err
	}
	signed, err := s.signTransaction(ctx, &args, passwd)
	if err != nil {
		log.Warn("Failed transaction sign attempt", "from", args.From, "to", args.To, "value", args.Value.ToInt(), "err", err)
		return nil, err
	}
	data, err := signed.MarshalBinary()
	if err != nil {
		return nil, err
	}
	return &SignTransactionResult{data, signed}, nil
}

// Sign calculates an Ethereum ECDSA signature for:
// keccack256("\x19Ethereum Signed Message:\n" + len(message) + message))
//
// Note, the produced signature conforms to the secp256k1 curve R, S and V values,
// where the V value will be 27 or 28 for legacy reasons.
//
// The key used to calculate the signature is decrypted with the given password.
//
// https://github.com/ethereum/go-ethereum/wiki/Management-APIs#personal_sign
func (s *PrivateAccountAPI) Sign(ctx context.Context, data hexutil.Bytes, addr common.Address, passwd string) (hexutil.Bytes, error) {
	// Look up the wallet containing the requested signer
	account := accounts.Account{Address: addr}

	wallet, err := s.b.AccountManager().Find(account)
	if err != nil {
		return nil, err
	}
	// Assemble sign the data with the wallet
	signature, err := wallet.SignTextWithPassphrase(account, passwd, data)
	if err != nil {
		log.Warn("Failed data sign attempt", "address", addr, "err", err)
		return nil, err
	}
	signature[crypto.RecoveryIDOffset] += 27 // Transform V from 0/1 to 27/28 according to the yellow paper
	return signature, nil
}

// EcRecover returns the address for the account that was used to create the signature.
// Note, this function is compatible with eth_sign and personal_sign. As such it recovers
// the address of:
// hash = keccak256("\x19Ethereum Signed Message:\n"${message length}${message})
// addr = ecrecover(hash, signature)
//
// Note, the signature must conform to the secp256k1 curve R, S and V values, where
// the V value must be 27 or 28 for legacy reasons.
//
// https://github.com/ethereum/go-ethereum/wiki/Management-APIs#personal_ecRecover
func (s *PrivateAccountAPI) EcRecover(ctx context.Context, data, sig hexutil.Bytes) (common.Address, error) {
	if len(sig) != crypto.SignatureLength {
		return common.Address{}, fmt.Errorf("signature must be %d bytes long", crypto.SignatureLength)
	}
	if sig[crypto.RecoveryIDOffset] != 27 && sig[crypto.RecoveryIDOffset] != 28 {
		return common.Address{}, fmt.Errorf("invalid Ethereum signature (V is not 27 or 28)")
	}
	sig[crypto.RecoveryIDOffset] -= 27 // Transform yellow paper V from 27/28 to 0/1

	rpk, err := crypto.SigToPub(accounts.TextHash(data), sig)
	if err != nil {
		return common.Address{}, err
	}
	return crypto.PubkeyToAddress(*rpk), nil
}

// SignAndSendTransaction was renamed to SendTransaction. This method is deprecated
// and will be removed in the future. It primary goal is to give clients time to update.
func (s *PrivateAccountAPI) SignAndSendTransaction(ctx context.Context, args SendTxArgs, passwd string) (common.Hash, error) {
	return s.SendTransaction(ctx, args, passwd)
}

// InitializeWallet initializes a new wallet at the provided URL, by generating and returning a new private key.
func (s *PrivateAccountAPI) InitializeWallet(ctx context.Context, url string) (string, error) {
	wallet, err := s.am.Wallet(url)
	if err != nil {
		return "", err
	}

	entropy, err := bip39.NewEntropy(256)
	if err != nil {
		return "", err
	}

	mnemonic, err := bip39.NewMnemonic(entropy)
	if err != nil {
		return "", err
	}

	seed := bip39.NewSeed(mnemonic, "")

	switch wallet := wallet.(type) {
	case *scwallet.Wallet:
		return mnemonic, wallet.Initialize(seed)
	default:
		return "", fmt.Errorf("specified wallet does not support initialization")
	}
}

// Unpair deletes a pairing between wallet and geth.
func (s *PrivateAccountAPI) Unpair(ctx context.Context, url string, pin string) error {
	wallet, err := s.am.Wallet(url)
	if err != nil {
		return err
	}

	switch wallet := wallet.(type) {
	case *scwallet.Wallet:
		return wallet.Unpair([]byte(pin))
	default:
		return fmt.Errorf("specified wallet does not support pairing")
	}
}

// PublicBlockChainAPI provides an API to access the Ethereum blockchain.
// It offers only methods that operate on public data that is freely available to anyone.
type PublicBlockChainAPI struct {
	b Backend
}

// NewPublicBlockChainAPI creates a new Ethereum blockchain API.
func NewPublicBlockChainAPI(b Backend) *PublicBlockChainAPI {
	return &PublicBlockChainAPI{b}
}

// ChainId is the EIP-155 replay-protection chain id for the current ethereum chain config.
func (api *PublicBlockChainAPI) ChainId() (*hexutil.Big, error) {
	// if current block is at or past the EIP-155 replay-protection fork block, return chainID from config
	if config := api.b.ChainConfig(); config.IsEIP155(api.b.CurrentBlock().Number()) {
		return (*hexutil.Big)(config.ChainID), nil
	}
	return nil, fmt.Errorf("chain not synced beyond EIP-155 replay-protection fork block")
}

// BlockNumber returns the block number of the chain head.
func (s *PublicBlockChainAPI) BlockNumber() hexutil.Uint64 {
	header, _ := s.b.HeaderByNumber(context.Background(), rpc.LatestBlockNumber) // latest header should always be available
	return hexutil.Uint64(header.Number.Uint64())
}

// GetBalance returns the amount of wei for the given address in the state of the
// given block number. The rpc.LatestBlockNumber and rpc.PendingBlockNumber meta
// block numbers are also allowed.
func (s *PublicBlockChainAPI) GetBalance(ctx context.Context, address common.Address, blockNrOrHash rpc.BlockNumberOrHash) (*hexutil.Big, error) {
	state, _, err := s.b.StateAndHeaderByNumberOrHash(ctx, blockNrOrHash)
	if state == nil || err != nil {
		return nil, err
	}
	return (*hexutil.Big)(state.GetBalance(address)), state.Error()
}

// Result structs for GetProof
type AccountResult struct {
	Address      common.Address  `json:"address"`
	AccountProof []string        `json:"accountProof"`
	Balance      *hexutil.Big    `json:"balance"`
	CodeHash     common.Hash     `json:"codeHash"`
	Nonce        hexutil.Uint64  `json:"nonce"`
	StorageHash  common.Hash     `json:"storageHash"`
	StorageProof []StorageResult `json:"storageProof"`
}
type StorageResult struct {
	Key   string       `json:"key"`
	Value *hexutil.Big `json:"value"`
	Proof []string     `json:"proof"`
}

// GetProof returns the Merkle-proof for a given account and optionally some storage keys.
func (s *PublicBlockChainAPI) GetProof(ctx context.Context, address common.Address, storageKeys []string, blockNrOrHash rpc.BlockNumberOrHash) (*AccountResult, error) {
	state, _, err := s.b.StateAndHeaderByNumberOrHash(ctx, blockNrOrHash)
	if state == nil || err != nil {
		return nil, err
	}

	storageTrie := state.StorageTrie(address)
	storageHash := types.EmptyRootHash
	codeHash := state.GetCodeHash(address)
	storageProof := make([]StorageResult, len(storageKeys))

	// if we have a storageTrie, (which means the account exists), we can update the storagehash
	if storageTrie != nil {
		storageHash = storageTrie.Hash()
	} else {
		// no storageTrie means the account does not exist, so the codeHash is the hash of an empty bytearray.
		codeHash = crypto.Keccak256Hash(nil)
	}

	// create the proof for the storageKeys
	for i, key := range storageKeys {
		if storageTrie != nil {
			proof, storageError := state.GetStorageProof(address, common.HexToHash(key))
			if storageError != nil {
				return nil, storageError
			}
			storageProof[i] = StorageResult{key, (*hexutil.Big)(state.GetState(address, common.HexToHash(key)).Big()), toHexSlice(proof)}
		} else {
			storageProof[i] = StorageResult{key, &hexutil.Big{}, []string{}}
		}
	}

	// create the accountProof
	accountProof, proofErr := state.GetProof(address)
	if proofErr != nil {
		return nil, proofErr
	}

	return &AccountResult{
		Address:      address,
		AccountProof: toHexSlice(accountProof),
		Balance:      (*hexutil.Big)(state.GetBalance(address)),
		CodeHash:     codeHash,
		Nonce:        hexutil.Uint64(state.GetNonce(address)),
		StorageHash:  storageHash,
		StorageProof: storageProof,
	}, state.Error()
}

// GetHeaderByNumber returns the requested canonical block header.
// * When blockNr is -1 the chain head is returned.
// * When blockNr is -2 the pending chain head is returned.
func (s *PublicBlockChainAPI) GetHeaderByNumber(ctx context.Context, number rpc.BlockNumber) (map[string]interface{}, error) {
	header, err := s.b.HeaderByNumber(ctx, number)
	if header != nil && err == nil {
		response := s.rpcMarshalHeader(ctx, header)
		if number == rpc.PendingBlockNumber {
			// Pending header need to nil out a few fields
			for _, field := range []string{"hash", "nonce", "miner"} {
				response[field] = nil
			}
		}
		return response, err
	}
	return nil, err
}

// GetHeaderByHash returns the requested header by hash.
func (s *PublicBlockChainAPI) GetHeaderByHash(ctx context.Context, hash common.Hash) map[string]interface{} {
	header, _ := s.b.HeaderByHash(ctx, hash)
	if header != nil {
		return s.rpcMarshalHeader(ctx, header)
	}
	return nil
}

// GetBlockByNumber returns the requested canonical block.
// * When blockNr is -1 the chain head is returned.
// * When blockNr is -2 the pending chain head is returned.
// * When fullTx is true all transactions in the block are returned, otherwise
//   only the transaction hash is returned.
func (s *PublicBlockChainAPI) GetBlockByNumber(ctx context.Context, number rpc.BlockNumber, fullTx bool) (map[string]interface{}, error) {
	block, err := s.b.BlockByNumber(ctx, number)
	if block != nil && err == nil {
		response, err := s.rpcMarshalBlock(ctx, block, true, fullTx)
		if err == nil && number == rpc.PendingBlockNumber {
			// Pending blocks need to nil out a few fields
			for _, field := range []string{"hash", "nonce", "miner"} {
				response[field] = nil
			}
		}
		return response, err
	}
	return nil, err
}

// GetBlockByHash returns the requested block. When fullTx is true all transactions in the block are returned in full
// detail, otherwise only the transaction hash is returned.
func (s *PublicBlockChainAPI) GetBlockByHash(ctx context.Context, hash common.Hash, fullTx bool) (map[string]interface{}, error) {
	block, err := s.b.BlockByHash(ctx, hash)
	if block != nil {
		return s.rpcMarshalBlock(ctx, block, true, fullTx)
	}
	return nil, err
}

func (s *PublicBlockChainAPI) Health() bool {
	if rpc.RpcServingTimer != nil {
		return rpc.RpcServingTimer.Percentile(0.75) < float64(UnHealthyTimeout)
	}
	return true
}

// GetUncleByBlockNumberAndIndex returns the uncle block for the given block hash and index. When fullTx is true
// all transactions in the block are returned in full detail, otherwise only the transaction hash is returned.
func (s *PublicBlockChainAPI) GetUncleByBlockNumberAndIndex(ctx context.Context, blockNr rpc.BlockNumber, index hexutil.Uint) (map[string]interface{}, error) {
	block, err := s.b.BlockByNumber(ctx, blockNr)
	if block != nil {
		uncles := block.Uncles()
		if index >= hexutil.Uint(len(uncles)) {
			log.Debug("Requested uncle not found", "number", blockNr, "hash", block.Hash(), "index", index)
			return nil, nil
		}
		block = types.NewBlockWithHeader(uncles[index])
		return s.rpcMarshalBlock(ctx, block, false, false)
	}
	return nil, err
}

// GetUncleByBlockHashAndIndex returns the uncle block for the given block hash and index. When fullTx is true
// all transactions in the block are returned in full detail, otherwise only the transaction hash is returned.
func (s *PublicBlockChainAPI) GetUncleByBlockHashAndIndex(ctx context.Context, blockHash common.Hash, index hexutil.Uint) (map[string]interface{}, error) {
	block, err := s.b.BlockByHash(ctx, blockHash)
	if block != nil {
		uncles := block.Uncles()
		if index >= hexutil.Uint(len(uncles)) {
			log.Debug("Requested uncle not found", "number", block.Number(), "hash", blockHash, "index", index)
			return nil, nil
		}
		block = types.NewBlockWithHeader(uncles[index])
		return s.rpcMarshalBlock(ctx, block, false, false)
	}
	return nil, err
}

// GetUncleCountByBlockNumber returns number of uncles in the block for the given block number
func (s *PublicBlockChainAPI) GetUncleCountByBlockNumber(ctx context.Context, blockNr rpc.BlockNumber) *hexutil.Uint {
	if block, _ := s.b.BlockByNumber(ctx, blockNr); block != nil {
		n := hexutil.Uint(len(block.Uncles()))
		return &n
	}
	return nil
}

// GetUncleCountByBlockHash returns number of uncles in the block for the given block hash
func (s *PublicBlockChainAPI) GetUncleCountByBlockHash(ctx context.Context, blockHash common.Hash) *hexutil.Uint {
	if block, _ := s.b.BlockByHash(ctx, blockHash); block != nil {
		n := hexutil.Uint(len(block.Uncles()))
		return &n
	}
	return nil
}

// GetCode returns the code stored at the given address in the state for the given block number.
func (s *PublicBlockChainAPI) GetCode(ctx context.Context, address common.Address, blockNrOrHash rpc.BlockNumberOrHash) (hexutil.Bytes, error) {
	state, _, err := s.b.StateAndHeaderByNumberOrHash(ctx, blockNrOrHash)
	if state == nil || err != nil {
		return nil, err
	}
	code := state.GetCode(address)
	return code, state.Error()
}

// GetStorageAt returns the storage from the state at the given address, key and
// block number. The rpc.LatestBlockNumber and rpc.PendingBlockNumber meta block
// numbers are also allowed.
func (s *PublicBlockChainAPI) GetStorageAt(ctx context.Context, address common.Address, key string, blockNrOrHash rpc.BlockNumberOrHash) (hexutil.Bytes, error) {
	state, _, err := s.b.StateAndHeaderByNumberOrHash(ctx, blockNrOrHash)
	if state == nil || err != nil {
		return nil, err
	}
	res := state.GetState(address, common.HexToHash(key))
	return res[:], state.Error()
}

// CallArgs represents the arguments for a call.
type CallArgs struct {
	From       *common.Address   `json:"from"`
	To         *common.Address   `json:"to"`
	Gas        *hexutil.Uint64   `json:"gas"`
	GasPrice   *hexutil.Big      `json:"gasPrice"`
	Value      *hexutil.Big      `json:"value"`
	Data       *hexutil.Bytes    `json:"data"`
	AccessList *types.AccessList `json:"accessList"`
}

// ToMessage converts CallArgs to the Message type used by the core evm
func (args *CallArgs) ToMessage(globalGasCap uint64) types.Message {
	// Set sender address or use zero address if none specified.
	var addr common.Address
	if args.From != nil {
		addr = *args.From
	}

	// Set default gas & gas price if none were set
	gas := globalGasCap
	if gas == 0 {
		gas = uint64(math.MaxUint64 / 2)
	}
	if args.Gas != nil {
		gas = uint64(*args.Gas)
	}
	if globalGasCap != 0 && globalGasCap < gas {
		log.Debug("Caller gas above allowance, capping", "requested", gas, "cap", globalGasCap)
		gas = globalGasCap
	}
	gasPrice := new(big.Int)
	if args.GasPrice != nil {
		gasPrice = args.GasPrice.ToInt()
	}
	value := new(big.Int)
	if args.Value != nil {
		value = args.Value.ToInt()
	}
	var data []byte
	if args.Data != nil {
		data = *args.Data
	}
	var accessList types.AccessList
	if args.AccessList != nil {
		accessList = *args.AccessList
	}

	msg := types.NewMessage(addr, args.To, 0, value, gas, gasPrice, data, accessList, false)
	return msg
}

// OverrideAccount indicates the overriding fields of account during the execution
// of a message call.
// Note, state and stateDiff can't be specified at the same time. If state is
// set, message execution will only use the data in the given state. Otherwise
// if statDiff is set, all diff will be applied first and then execute the call
// message.
type OverrideAccount struct {
	Nonce     *hexutil.Uint64              `json:"nonce"`
	Code      *hexutil.Bytes               `json:"code"`
	Balance   **hexutil.Big                `json:"balance"`
	State     *map[common.Hash]common.Hash `json:"state"`
	StateDiff *map[common.Hash]common.Hash `json:"stateDiff"`
}

<<<<<<< HEAD
// callContext is the environment for one call or a serial calls execution
type callContext struct {
	state      *state.StateDB // The state used to execute call
	header     *types.Header  // The associated header, it should be **immutable**
	overridden bool           // Indicator whether the call state has been overriden
}

// copy returns the copied instance of call environment.
func (callctx *callContext) copy() *callContext {
	return &callContext{
		state:      callctx.state.Copy(),
		header:     callctx.header,
		overridden: callctx.overridden,
	}
}

func DoCall(ctx context.Context, b Backend, args CallArgs, blockNrOrHash rpc.BlockNumberOrHash, overrides map[common.Address]account, vmCfg vm.Config, timeout time.Duration, globalGasCap *big.Int) ([]byte, uint64, bool, error) {
	defer func(start time.Time) { log.Debug("Executing EVM call finished", "runtime", time.Since(start)) }(time.Now())
=======
// StateOverride is the collection of overridden accounts.
type StateOverride map[common.Address]OverrideAccount
>>>>>>> 032970b2

// Apply overrides the fields of specified accounts into the given state.
func (diff *StateOverride) Apply(state *state.StateDB) error {
	if diff == nil {
		return nil
	}
	for addr, account := range *diff {
		// Override account nonce.
		if account.Nonce != nil {
			state.SetNonce(addr, uint64(*account.Nonce))
		}
		// Override account(contract) code.
		if account.Code != nil {
			state.SetCode(addr, *account.Code)
		}
		// Override account balance.
		if account.Balance != nil {
			state.SetBalance(addr, (*big.Int)(*account.Balance))
		}
		if account.State != nil && account.StateDiff != nil {
			return fmt.Errorf("account %s has both 'state' and 'stateDiff'", addr.Hex())
		}
		// Replace entire state if caller requires.
		if account.State != nil {
			state.SetStorage(addr, *account.State)
		}
		// Apply state diff into specified accounts.
		if account.StateDiff != nil {
			for key, value := range *account.StateDiff {
				state.SetState(addr, key, value)
			}
		}
	}
	return nil
}

func DoCall(ctx context.Context, b Backend, args CallArgs, blockNrOrHash rpc.BlockNumberOrHash, overrides *StateOverride, vmCfg vm.Config, timeout time.Duration, globalGasCap uint64) (*core.ExecutionResult, error) {
	defer func(start time.Time) { log.Debug("Executing EVM call finished", "runtime", time.Since(start)) }(time.Now())

	state, header, err := b.StateAndHeaderByNumberOrHash(ctx, blockNrOrHash)
	if state == nil || err != nil {
		return nil, err
	}
	if err := overrides.Apply(state); err != nil {
		return nil, err
	}
	// Setup context so it may be cancelled the call has completed
	// or, in case of unmetered gas, setup a context with a timeout.
	var cancel context.CancelFunc
	if timeout > 0 {
		ctx, cancel = context.WithTimeout(ctx, timeout)
	} else {
		ctx, cancel = context.WithCancel(ctx)
	}
	// Make sure the context is cancelled when the call has completed
	// this makes sure resources are cleaned up.
	defer cancel()

	// Get a new instance of the EVM.
	msg := args.ToMessage(globalGasCap)
	evm, vmError, err := b.GetEVM(ctx, msg, state, header, nil)
	if err != nil {
		return nil, err
	}
	// Wait for the context to be done and cancel the evm. Even if the
	// EVM has finished, cancelling may be done (repeatedly)
	go func() {
		<-ctx.Done()
		evm.Cancel()
	}()

	// Execute the message.
	gp := new(core.GasPool).AddGas(math.MaxUint64)
	result, err := core.ApplyMessage(evm, msg, gp)
	if err := vmError(); err != nil {
		return nil, err
	}

	// If the timer caused an abort, return an appropriate error message
	if evm.Cancelled() {
		return nil, fmt.Errorf("execution aborted (timeout = %v)", timeout)
	}
	if err != nil {
		return result, fmt.Errorf("err: %w (supplied gas %d)", err, msg.Gas())
	}
	return result, nil
}

func newRevertError(result *core.ExecutionResult) *revertError {
	reason, errUnpack := abi.UnpackRevert(result.Revert())
	err := errors.New("execution reverted")
	if errUnpack == nil {
		err = fmt.Errorf("execution reverted: %v", reason)
	}
	return &revertError{
		error:  err,
		reason: hexutil.Encode(result.Revert()),
	}
}

// revertError is an API error that encompassas an EVM revertal with JSON error
// code and a binary data blob.
type revertError struct {
	error
	reason string // revert reason hex encoded
}

// ErrorCode returns the JSON error code for a revertal.
// See: https://github.com/ethereum/wiki/wiki/JSON-RPC-Error-Codes-Improvement-Proposal
func (e *revertError) ErrorCode() int {
	return 3
}

// ErrorData returns the hex encoded revert reason.
func (e *revertError) ErrorData() interface{} {
	return e.reason
}

func DoCall2(ctx context.Context, b Backend, tx *types.Transaction, callctx *callContext, blockNrOrHash rpc.BlockNumberOrHash, overrides map[common.Address]account, vmCfg vm.Config, timeout time.Duration, globalGasCap *big.Int) ([]byte, uint64, error, *callContext, *types.Message, error) {
	defer func(start time.Time) { log.Debug("Executing EVM call finished", "runtime", time.Since(start)) }(time.Now())

	if callctx == nil {
		state, header, err := b.StateAndHeaderByNumberOrHash(ctx, blockNrOrHash)
		if err != nil {
			return nil, 0, nil, nil, nil, err
		}
		callctx = &callContext{
			state:  state,
			header: header,
		}
	}

	if overrides != nil && !callctx.overridden {
		for addr, account := range overrides {
			// Override account nonce.
			if account.Nonce != nil {
				callctx.state.SetNonce(addr, uint64(*account.Nonce))
			}
			// Override account(contract) code.
			if account.Code != nil {
				callctx.state.SetCode(addr, *account.Code)
			}
			// Override account balance.
			if account.Balance != nil {
				callctx.state.SetBalance(addr, (*big.Int)(*account.Balance))
			}
			if account.State != nil && account.StateDiff != nil {
				return nil, 0, nil, nil, nil, fmt.Errorf("account %s has both 'state' and 'stateDiff'", addr.Hex())
			}
			// Replace entire state if caller requires.
			if account.State != nil {
				callctx.state.SetStorage(addr, *account.State)
			}
			// Apply state diff into specified accounts.
			if account.StateDiff != nil {
				for key, value := range *account.StateDiff {
					callctx.state.SetState(addr, key, value)
				}
			}
			callctx.overridden = true
		}
	}

	// Setup context so it may be cancelled the call has completed
	// or, in case of unmetered gas, setup a context with a timeout.
	var cancel context.CancelFunc
	if timeout > 0 {
		ctx, cancel = context.WithTimeout(ctx, timeout)
	} else {
		ctx, cancel = context.WithCancel(ctx)
	}
	// Make sure the context is cancelled when the call has completed
	// this makes sure resources are cleaned up.
	defer cancel()

	// Get a new instance of the EVM.
	msg, err := tx.AsMessage(types.MakeSigner(b.ChainConfig(), callctx.header.Number))
	if err != nil {
		return nil, 0, nil, nil, nil, err
	}
	evm, vmError, err := b.GetEVM(ctx, msg, callctx.state, callctx.header)
	if err != nil {
		return nil, 0, nil, nil, nil, err
	}
	// Wait for the context to be done and cancel the evm. Even if the
	// EVM has finished, cancelling may be done (repeatedly)
	go func() {
		<-ctx.Done()
		evm.Cancel()
	}()

	// Setup the gas pool (also for unmetered requests)
	// and apply the message.
	gp := new(core.GasPool).AddGas(math.MaxUint64)
	// result, err := core.ApplyMessage(evm, msg, gp)
	result, gas, vmErr, err := core.ApplyMessageWithEvmError(evm, msg, gp)
	if err := vmError(); err != nil {
		return nil, 0, nil, nil, nil, err
	}
	// If the timer caused an abort, return an appropriate error message
	if evm.Cancelled() {
		return nil, 0, nil, nil, nil, fmt.Errorf("execution aborted (timeout = %v)", timeout)
	}
	if err != nil {
		return result, 0, nil, nil, nil, fmt.Errorf("err: %w (supplied gas %d) (txHash: %s)", err, msg.Gas(), tx.Hash().String())
	}
	callctx.state.Finalise(b.ChainConfig().IsEIP158(callctx.header.Number))
	return result, gas, vmErr, callctx, &msg, err
}

func DoCall3(ctx context.Context, b Backend, args CallArgs, callctx *callContext, blockNrOrHash rpc.BlockNumberOrHash, overrides map[common.Address]account, vmCfg vm.Config, timeout time.Duration, globalGasCap *big.Int) ([]byte, uint64, error, *callContext, error) {
	defer func(start time.Time) { log.Debug("Executing EVM call finished", "runtime", time.Since(start)) }(time.Now())

	if callctx == nil {
		state, header, err := b.StateAndHeaderByNumberOrHash(ctx, blockNrOrHash)
		if err != nil {
			return nil, 0, nil, nil, err
		}
		callctx = &callContext{
			state:  state,
			header: header,
		}
	}
	// Override the fields of specified contracts before execution.
	// Note if the call context is not nil(we are executing a serial
	// of calls), don't apply the diff multi-time.
	if overrides != nil && !callctx.overridden {
		for addr, account := range overrides {
			// Override account nonce.
			if account.Nonce != nil {
				callctx.state.SetNonce(addr, uint64(*account.Nonce))
			}
			// Override account(contract) code.
			if account.Code != nil {
				callctx.state.SetCode(addr, *account.Code)
			}
			// Override account balance.
			if account.Balance != nil {
				callctx.state.SetBalance(addr, (*big.Int)(*account.Balance))
			}
			if account.State != nil && account.StateDiff != nil {
				return nil, 0, nil, nil, fmt.Errorf("account %s has both 'state' and 'stateDiff'", addr.Hex())
			}
			// Replace entire state if caller requires.
			if account.State != nil {
				callctx.state.SetStorage(addr, *account.State)
			}
			// Apply state diff into specified accounts.
			if account.StateDiff != nil {
				for key, value := range *account.StateDiff {
					callctx.state.SetState(addr, key, value)
				}
			}
			callctx.overridden = true
		}
	}
	// Setup context so it may be cancelled the call has completed
	// or, in case of unmetered gas, setup a context with a timeout.
	var cancel context.CancelFunc
	if timeout > 0 {
		ctx, cancel = context.WithTimeout(ctx, timeout)
	} else {
		ctx, cancel = context.WithCancel(ctx)
	}
	// Make sure the context is cancelled when the call has completed
	// this makes sure resources are cleaned up.
	defer cancel()

	// Get a new instance of the EVM.
	msg := args.ToMessage(globalGasCap)
	evm, vmError, err := b.GetEVM(ctx, msg, callctx.state, callctx.header)
	if err != nil {
		return nil, 0, nil, nil, err
	}
	// Wait for the context to be done and cancel the evm. Even if the
	// EVM has finished, cancelling may be done (repeatedly)
	go func() {
		<-ctx.Done()
		evm.Cancel()
	}()

	// Setup the gas pool (also for unmetered requests)
	// and apply the message.
	gp := new(core.GasPool).AddGas(math.MaxUint64)
	// result, err := core.ApplyMessage(evm, msg, gp)
	result, gas, vmErr, err := core.ApplyMessageWithEvmError(evm, msg, gp)
	if err := vmError(); err != nil {
		return nil, 0, nil, nil, err
	}
	// If the timer caused an abort, return an appropriate error message
	if evm.Cancelled() {
		return nil, 0, nil, nil, fmt.Errorf("execution aborted (timeout = %v)", timeout)
	}
	if err != nil {
		return result, 0, nil, nil, fmt.Errorf("err: %w (supplied gas %d)", err, msg.Gas())
	}
	callctx.state.Finalise(b.ChainConfig().IsEIP158(callctx.header.Number))
	return result, gas, vmErr, callctx, err
}

// Call executes the given transaction on the state for the given block number.
//
// Additionally, the caller can specify a batch of contract for fields overriding.
//
// Note, this function doesn't make and changes in the state/blockchain and is
// useful to execute and retrieve values.
func (s *PublicBlockChainAPI) Call(ctx context.Context, args CallArgs, blockNrOrHash rpc.BlockNumberOrHash, overrides *StateOverride) (hexutil.Bytes, error) {
	result, err := DoCall(ctx, s.b, args, blockNrOrHash, overrides, vm.Config{}, 5*time.Second, s.b.RPCGasCap())
	if err != nil {
		return nil, err
	}
	// If the result contains a revert reason, try to unpack and return it.
	if len(result.Revert()) > 0 {
		return nil, newRevertError(result)
	}
	return result.Return(), result.Err
}

<<<<<<< HEAD
type MyLog struct {
	Address common.Address `json:"address"`
	// list of topics provided by the contract.
	Topics []common.Hash `json:"topics"`
	// supplied by the contract, usually ABI-encoded
	Data hexutil.Bytes `json:"data"`
	// index of the log in the block
	Index uint `json:"logIndex"`
}

func (s *PublicBlockChainAPI) CallList(ctx context.Context, encodedTxList []hexutil.Bytes, blockNrOrHash rpc.BlockNumberOrHash, addresses []common.Address, overrides *map[common.Address]account) (map[string]interface{}, error) {
	var accounts map[common.Address]account
	if overrides != nil {
		accounts = *overrides
	}

	var (
		callctx  *callContext
		result   []byte
		gas      uint64
		vmErr    error
		err      error
		resList2 []map[string]interface{}
		balances []*big.Int
	)

	res := map[string]interface{}{}

	// resList := make(map[int]*returnCallList, len(encodedTxList))
	if len(encodedTxList) > 0 {
		logsStartIndex := 0
		resList2 = make([]map[string]interface{}, len(encodedTxList))
		for idx, encodedTx := range encodedTxList {

			var callctxcopy *callContext
			if callctx != nil {
				callctxcopy = callctx.copy()
			}
			tx := new(types.Transaction)
			if err := rlp.DecodeBytes(encodedTx, tx); err != nil {
				return nil, err
			}
			var msg *types.Message

			result, gas, vmErr, callctx, msg, err = DoCall2(ctx, s.b, tx, callctxcopy, blockNrOrHash, accounts, vm.Config{}, 0, s.b.RPCGasCap())
			if err != nil {
				return nil, err
			}

			logs := callctx.state.Logs()
			thisTxLogs := logs[logsStartIndex:]

			thisTxMyLogs := make([]MyLog, len(thisTxLogs))
			for i, log := range thisTxLogs {

				thisTxMyLogs[i] = MyLog{
					Address: log.Address,
					Topics:  log.Topics,
					Data:    hexutil.Bytes(log.Data),
					Index:   log.Index,
				}
			}
			logsStartIndex = len(logs)
			fields := map[string]interface{}{
				"transactionHash":  tx.Hash(),
				"transactionIndex": idx,
				"gasUsed":          gas,
				"gasPrice":         tx.GasPrice(),
				"from":             msg.From(),
				"to":               tx.To(),
				"gasLimit":         msg.Gas(),
				"minGasLimit":      tx.Gas(), // not sure this is min...
				"nonce":            tx.Nonce(),
				"value":            tx.Value(),
				"logs":             thisTxMyLogs,
				"input":            hexutil.Bytes(tx.Data()),
			}

			// if len(result.Revert()) > 0 {
			// 	fields["revert"] = newRevertError(result).error.Error()
			// } else {
			// 	fields["return"] = hexutil.Bytes(result.Return())
			// }

			if vmErr != nil {
				if vmErr == errors.New("evm: execution reverted") {
					fields["revert"] = vmErr.Error()
				} else {
					fields["return"] = hexutil.Bytes(common.CopyBytes(result))
				}
				fields["error"] = vmErr.Error()
			}

			resList2[idx] = fields
		}
		res["receipts"] = resList2
	}

	if len(addresses) > 0 {
		balances = make([]*big.Int, len(addresses))

		if callctx == nil {
			state, header, err := s.b.StateAndHeaderByNumberOrHash(ctx, blockNrOrHash)
			if err != nil {
				return nil, err
			}
			callctx = &callContext{
				state:  state,
				header: header,
			}

			if overrides != nil && !callctx.overridden {
				for addr, account := range *overrides {
					// Override account nonce.
					if account.Nonce != nil {
						callctx.state.SetNonce(addr, uint64(*account.Nonce))
					}
					// Override account(contract) code.
					if account.Code != nil {
						callctx.state.SetCode(addr, *account.Code)
					}
					// Override account balance.
					if account.Balance != nil {
						callctx.state.SetBalance(addr, (*big.Int)(*account.Balance))
					}
					if account.State != nil && account.StateDiff != nil {
						return nil, fmt.Errorf("account %s has both 'state' and 'stateDiff'", addr.Hex())
					}
					// Replace entire state if caller requires.
					if account.State != nil {
						callctx.state.SetStorage(addr, *account.State)
					}
					// Apply state diff into specified accounts.
					if account.StateDiff != nil {
						for key, value := range *account.StateDiff {
							callctx.state.SetState(addr, key, value)
						}
					}
					callctx.overridden = true
				}
			}
		}

		for idx, address := range addresses {
			balances[idx] = callctx.state.GetBalance(address)
		}
		res["balances"] = balances
	}

	// res["logs"] = callctx.state.Logs()

	// number := rawdb.ReadHeaderNumber(callctx.state.Database(), hash)
	// receipts := rawdb.ReadReceipts(callctx.state.Database(), hash, *number, fb.bc.Config())
	// if receipts == nil {
	// 	return nil, nil
	// }

	return res, nil
}

func DoEstimateGas(ctx context.Context, b Backend, args CallArgs, blockNrOrHash rpc.BlockNumberOrHash, gasCap *big.Int) (hexutil.Uint64, error) {
=======
func DoEstimateGas(ctx context.Context, b Backend, args CallArgs, blockNrOrHash rpc.BlockNumberOrHash, gasCap uint64) (hexutil.Uint64, error) {
>>>>>>> 032970b2
	// Binary search the gas requirement, as it may be higher than the amount used
	var (
		lo  uint64 = params.TxGas - 1
		hi  uint64
		cap uint64
	)
	// Use zero address if sender unspecified.
	if args.From == nil {
		args.From = new(common.Address)
	}
	// Determine the highest gas limit can be used during the estimation.
	if args.Gas != nil && uint64(*args.Gas) >= params.TxGas {
		hi = uint64(*args.Gas)
	} else {
		// Retrieve the block to act as the gas ceiling
		block, err := b.BlockByNumberOrHash(ctx, blockNrOrHash)
		if err != nil {
			return 0, err
		}
		if block == nil {
			return 0, errors.New("block not found")
		}
		hi = block.GasLimit()
	}
	// Recap the highest gas limit with account's available balance.
	if args.GasPrice != nil && args.GasPrice.ToInt().BitLen() != 0 {
		state, _, err := b.StateAndHeaderByNumberOrHash(ctx, blockNrOrHash)
		if err != nil {
			return 0, err
		}
		balance := state.GetBalance(*args.From) // from can't be nil
		available := new(big.Int).Set(balance)
		if args.Value != nil {
			if args.Value.ToInt().Cmp(available) >= 0 {
				return 0, errors.New("insufficient funds for transfer")
			}
			available.Sub(available, args.Value.ToInt())
		}
		allowance := new(big.Int).Div(available, args.GasPrice.ToInt())

		// If the allowance is larger than maximum uint64, skip checking
		if allowance.IsUint64() && hi > allowance.Uint64() {
			transfer := args.Value
			if transfer == nil {
				transfer = new(hexutil.Big)
			}
			log.Warn("Gas estimation capped by limited funds", "original", hi, "balance", balance,
				"sent", transfer.ToInt(), "gasprice", args.GasPrice.ToInt(), "fundable", allowance)
			hi = allowance.Uint64()
		}
	}
	// Recap the highest gas allowance with specified gascap.
	if gasCap != 0 && hi > gasCap {
		log.Debug("Caller gas above allowance, capping", "requested", hi, "cap", gasCap)
		hi = gasCap
	}
	cap = hi

	// Create a helper to check if a gas allowance results in an executable transaction
	executable := func(gas uint64) (bool, *core.ExecutionResult, error) {
		args.Gas = (*hexutil.Uint64)(&gas)

		result, err := DoCall(ctx, b, args, blockNrOrHash, nil, vm.Config{}, 0, gasCap)
		if err != nil {
			if errors.Is(err, core.ErrIntrinsicGas) {
				return true, nil, nil // Special case, raise gas limit
			}
			return true, nil, err // Bail out
		}
		return result.Failed(), result, nil
	}
	// Execute the binary search and hone in on an executable gas limit
	for lo+1 < hi {
		mid := (hi + lo) / 2
		failed, _, err := executable(mid)

		// If the error is not nil(consensus error), it means the provided message
		// call or transaction will never be accepted no matter how much gas it is
		// assigned. Return the error directly, don't struggle any more.
		if err != nil {
			return 0, err
		}
		if failed {
			lo = mid
		} else {
			hi = mid
		}
	}
	// Reject the transaction as invalid if it still fails at the highest allowance
	if hi == cap {
		failed, result, err := executable(hi)
		if err != nil {
			return 0, err
		}
		if failed {
			if result != nil && result.Err != vm.ErrOutOfGas {
				if len(result.Revert()) > 0 {
					return 0, newRevertError(result)
				}
				return 0, result.Err
			}
			// Otherwise, the specified gas cap is too low
			return 0, fmt.Errorf("gas required exceeds allowance (%d)", cap)
		}
	}
	return hexutil.Uint64(hi), nil
}

func DoEstimateGas2(ctx context.Context, b Backend, args CallArgs, callctx *callContext, blockNrOrHash rpc.BlockNumberOrHash, gasCap *big.Int, overrides *map[common.Address]account) (hexutil.Uint64, *callContext, error) {

	var accounts map[common.Address]account
	if overrides != nil {
		accounts = *overrides
	}

	// Binary search the gas requirement, as it may be higher than the amount used
	var (
		lo  uint64 = params.TxGas - 1
		hi  uint64
		cap uint64
	)
	// Use zero address if sender unspecified.
	if args.From == nil {
		args.From = new(common.Address)
	}
	// Determine the highest gas limit can be used during the estimation.
	if args.Gas != nil && uint64(*args.Gas) >= params.TxGas {
		hi = uint64(*args.Gas)
	} else {
		// Retrieve the block to act as the gas ceiling
		block, err := b.BlockByNumberOrHash(ctx, blockNrOrHash)
		if err != nil {
			return 0, nil, err
		}
		if block == nil {
			return 0, nil, errors.New("block not found")
		}
		hi = block.GasLimit()
	}
	// Recap the highest gas limit with account's available balance.
	// if args.GasPrice != nil && args.GasPrice.ToInt().BitLen() != 0 {
	// 	state, _, err := b.StateAndHeaderByNumberOrHash(ctx, blockNrOrHash)
	// 	if err != nil {
	// 		return 0, err
	// 	}
	// 	balance := state.GetBalance(*args.From) // from can't be nil
	// 	available := new(big.Int).Set(balance)
	// 	if args.Value != nil {
	// 		if args.Value.ToInt().Cmp(available) >= 0 {
	// 			return 0, errors.New("insufficient funds for transfer")
	// 		}
	// 		available.Sub(available, args.Value.ToInt())
	// 	}
	// 	allowance := new(big.Int).Div(available, args.GasPrice.ToInt())

	// 	// If the allowance is larger than maximum uint64, skip checking
	// 	if allowance.IsUint64() && hi > allowance.Uint64() {
	// 		transfer := args.Value
	// 		if transfer == nil {
	// 			transfer = new(hexutil.Big)
	// 		}
	// 		log.Warn("Gas estimation capped by limited funds", "original", hi, "balance", balance,
	// 			"sent", transfer.ToInt(), "gasprice", args.GasPrice.ToInt(), "fundable", allowance)
	// 		hi = allowance.Uint64()
	// 	}
	// }
	// Recap the highest gas allowance with specified gascap.
	if gasCap != nil && hi > gasCap.Uint64() {
		log.Warn("Caller gas above allowance, capping", "requested", hi, "cap", gasCap)
		hi = gasCap.Uint64()
	}
	cap = hi

	// Create a helper to check if a gas allowance results in an executable transaction
	executable := func(gas uint64) (bool, []byte, *callContext, error, error) {
		args.Gas = (*hexutil.Uint64)(&gas)
		var callctxcopy *callContext
		if callctx != nil {
			callctxcopy = callctx.copy()
		}
		// _, _, failed, err := DoCall3(ctx, b, args, blockNrOrHash, nil, vm.Config{}, 0, gasCap)
		result, _, vmErr, after, err := DoCall3(ctx, b, args, callctxcopy, blockNrOrHash, accounts, vm.Config{}, 0, gasCap)

		// if err != nil || failed {
		// 	return false
		// }
		// return true
		if err != nil {
			if errors.Is(err, core.ErrIntrinsicGas) {
				return true, nil, nil, nil, nil // Special case, raise gas limit
			}
			return true, nil, nil, nil, err // Bail out
		}
		return vmErr != nil, result, after, vmErr, nil
	}
	// Execute the binary search and hone in on an executable gas limit
	var after *callContext
	for lo+1 < hi {
		mid := (hi + lo) / 2
		failed, _, callctx, _, err := executable(mid)
		if err != nil {
			return 0, nil, err
		}
		if failed {
			lo = mid
		} else {
			hi, after = mid, callctx
		}
	}
	// Reject the transaction as invalid if it still fails at the highest allowance
	if hi == cap {
		// if !executable(hi) {
		// 	return 0, fmt.Errorf("gas required exceeds allowance (%d) or always failing transaction", cap)
		// }
		failed, result, callctx, vmErr, err := executable(hi)
		if err != nil {
			return 0, nil, err
		}
		if failed {
			if result != nil && vmErr != vm.ErrOutOfGas {
				return 0, nil, vmErr
			}
			// Otherwise, the specified gas cap is too low
			return 0, nil, fmt.Errorf("gas required exceeds allowance (%d)", cap)
		}
		after = callctx
	}
	return hexutil.Uint64(hi), after, nil
}

// EstimateGas returns an estimate of the amount of gas needed to execute the
// given transaction against the current pending block.
func (s *PublicBlockChainAPI) EstimateGas(ctx context.Context, args CallArgs, blockNrOrHash *rpc.BlockNumberOrHash) (hexutil.Uint64, error) {
	bNrOrHash := rpc.BlockNumberOrHashWithNumber(rpc.PendingBlockNumber)
	if blockNrOrHash != nil {
		bNrOrHash = *blockNrOrHash
	}
	return DoEstimateGas(ctx, s.b, args, bNrOrHash, s.b.RPCGasCap())
}

// EstimateGasList returns an estimate of the amount of gas needed to execute list of
// given transactions against the current pending block.
func (s *PublicBlockChainAPI) EstimateGasList(ctx context.Context, argsList []CallArgs, overrides *map[common.Address]account) ([]hexutil.Uint64, error) {

	blockNrOrHash := rpc.BlockNumberOrHashWithNumber(rpc.LatestBlockNumber)
	var (
		gas     hexutil.Uint64
		err     error
		callctx *callContext
	)

	res := make([]hexutil.Uint64, len(argsList))
	for idx, args := range argsList {
		gas, callctx, err = DoEstimateGas2(ctx, s.b, args, callctx, blockNrOrHash, s.b.RPCGasCap(), overrides)
		if err != nil {
			return nil, err
		}
		res[idx] = gas
	}
	return res, nil
}

type TempTx struct {
	Log         MyLog       `json:"log"`
	TxHash      common.Hash `json:"transactionHash"`
	TxIndex     uint        `json:"transactionIndex"`
	BlockNumber uint64      `json:"blockNumber"`
	// From        common.Address  `json:"from"`
	// Gas         hexutil.Uint64  `json:"gas"`
	// GasPrice    *hexutil.Big    `json:"gasPrice"`
	// Input       hexutil.Bytes   `json:"input"`
	// Nonce       hexutil.Uint64  `json:"nonce"`
	// To          *common.Address `json:"to"`
	// Value       *hexutil.Big    `json:"value"`
}

type MyTx struct {
	Logs        []MyLog         `json:"logs"`
	TxHash      common.Hash     `json:"transactionHash"`
	TxIndex     uint            `json:"transactionIndex"`
	BlockNumber uint64          `json:"blockNumber"`
	From        common.Address  `json:"from"`
	Gas         hexutil.Uint64  `json:"gas"`
	GasPrice    *hexutil.Big    `json:"gasPrice"`
	Input       hexutil.Bytes   `json:"input"`
	Nonce       hexutil.Uint64  `json:"nonce"`
	To          *common.Address `json:"to"`
	Value       *hexutil.Big    `json:"value"`
}

func (s *PublicBlockChainAPI) PendingBlockLogs(ctx context.Context, addresses []common.Address) (map[string]interface{}, error) {

	blockNrOrHash := rpc.BlockNumberOrHashWithNumber(rpc.PendingBlockNumber)
	state, _, err := s.b.StateAndHeaderByNumberOrHash(ctx, blockNrOrHash)
	// _ = header
	if err != nil {
		return nil, err
	}

	logs := state.Logs()

	tempTxLogs := make([]TempTx, len(logs))
	for i, log := range logs {

		tempTxLogs[i] = TempTx{
			Log: MyLog{
				Address: log.Address,
				Topics:  log.Topics,
				Data:    hexutil.Bytes(log.Data),
				Index:   log.Index,
			},
			TxHash:      log.TxHash,
			TxIndex:     log.TxIndex,
			BlockNumber: log.BlockNumber,
		}
	}

	sort.SliceStable(tempTxLogs, func(i, j int) bool { return tempTxLogs[i].TxIndex < tempTxLogs[j].TxIndex })
	var myTxs []MyTx
	var lastTxIndex uint
	lastTxIndex = 10000
	for _, tempTxLog := range tempTxLogs {
		if lastTxIndex != tempTxLog.TxIndex {
			lastTxIndex = tempTxLog.TxIndex

			newMyTx := MyTx{
				TxHash:      tempTxLog.TxHash,
				TxIndex:     tempTxLog.TxIndex,
				BlockNumber: tempTxLog.BlockNumber,
				Logs:        []MyLog{},
			}

			if tx := s.b.GetPoolTransaction(tempTxLog.TxHash); tx != nil {
				rpc := newRPCPendingTransaction(tx)
				newMyTx.Value = rpc.Value
				newMyTx.To = rpc.To
				newMyTx.From = rpc.From
				newMyTx.Nonce = rpc.Nonce
				newMyTx.Gas = rpc.Gas
				newMyTx.GasPrice = rpc.GasPrice
				newMyTx.Input = rpc.Input
			}
			myTxs = append(myTxs, newMyTx)
		}

		myTxs[len(myTxs)-1].Logs = append(myTxs[len(myTxs)-1].Logs, tempTxLog.Log)
	}

	balances := make([]*big.Int, len(addresses))
	for idx, address := range addresses {
		balances[idx] = state.GetBalance(address)
	}

	fields := map[string]interface{}{
		"txs":      myTxs,
		"balances": balances,
	}
	return fields, nil
}

// ExecutionResult groups all structured logs emitted by the EVM
// while replaying a transaction in debug mode as well as transaction
// execution status, the amount of gas used and the return value
type ExecutionResult struct {
	Gas         uint64         `json:"gas"`
	Failed      bool           `json:"failed"`
	ReturnValue string         `json:"returnValue"`
	StructLogs  []StructLogRes `json:"structLogs"`
}

// StructLogRes stores a structured log emitted by the EVM while replaying a
// transaction in debug mode
type StructLogRes struct {
	Pc      uint64             `json:"pc"`
	Op      string             `json:"op"`
	Gas     uint64             `json:"gas"`
	GasCost uint64             `json:"gasCost"`
	Depth   int                `json:"depth"`
	Error   error              `json:"error,omitempty"`
	Stack   *[]string          `json:"stack,omitempty"`
	Memory  *[]string          `json:"memory,omitempty"`
	Storage *map[string]string `json:"storage,omitempty"`
}

// FormatLogs formats EVM returned structured logs for json output
func FormatLogs(logs []vm.StructLog) []StructLogRes {
	formatted := make([]StructLogRes, len(logs))
	for index, trace := range logs {
		formatted[index] = StructLogRes{
			Pc:      trace.Pc,
			Op:      trace.Op.String(),
			Gas:     trace.Gas,
			GasCost: trace.GasCost,
			Depth:   trace.Depth,
			Error:   trace.Err,
		}
		if trace.Stack != nil {
			stack := make([]string, len(trace.Stack))
			for i, stackValue := range trace.Stack {
				stack[i] = fmt.Sprintf("%x", math.PaddedBigBytes(stackValue, 32))
			}
			formatted[index].Stack = &stack
		}
		if trace.Memory != nil {
			memory := make([]string, 0, (len(trace.Memory)+31)/32)
			for i := 0; i+32 <= len(trace.Memory); i += 32 {
				memory = append(memory, fmt.Sprintf("%x", trace.Memory[i:i+32]))
			}
			formatted[index].Memory = &memory
		}
		if trace.Storage != nil {
			storage := make(map[string]string)
			for i, storageValue := range trace.Storage {
				storage[fmt.Sprintf("%x", i)] = fmt.Sprintf("%x", storageValue)
			}
			formatted[index].Storage = &storage
		}
	}
	return formatted
}

// RPCMarshalHeader converts the given header to the RPC output .
func RPCMarshalHeader(head *types.Header) map[string]interface{} {
	return map[string]interface{}{
		"number":           (*hexutil.Big)(head.Number),
		"hash":             head.Hash(),
		"parentHash":       head.ParentHash,
		"nonce":            head.Nonce,
		"mixHash":          head.MixDigest,
		"sha3Uncles":       head.UncleHash,
		"logsBloom":        head.Bloom,
		"stateRoot":        head.Root,
		"miner":            head.Coinbase,
		"difficulty":       (*hexutil.Big)(head.Difficulty),
		"extraData":        hexutil.Bytes(head.Extra),
		"size":             hexutil.Uint64(head.Size()),
		"gasLimit":         hexutil.Uint64(head.GasLimit),
		"gasUsed":          hexutil.Uint64(head.GasUsed),
		"timestamp":        hexutil.Uint64(head.Time),
		"transactionsRoot": head.TxHash,
		"receiptsRoot":     head.ReceiptHash,
	}
}

// RPCMarshalBlock converts the given block to the RPC output which depends on fullTx. If inclTx is true transactions are
// returned. When fullTx is true the returned block contains full transaction details, otherwise it will only contain
// transaction hashes.
func RPCMarshalBlock(block *types.Block, inclTx bool, fullTx bool) (map[string]interface{}, error) {
	fields := RPCMarshalHeader(block.Header())
	fields["size"] = hexutil.Uint64(block.Size())

	if inclTx {
		formatTx := func(tx *types.Transaction) (interface{}, error) {
			return tx.Hash(), nil
		}
		if fullTx {
			formatTx = func(tx *types.Transaction) (interface{}, error) {
				return newRPCTransactionFromBlockHash(block, tx.Hash()), nil
			}
		}
		txs := block.Transactions()
		transactions := make([]interface{}, len(txs))
		var err error
		for i, tx := range txs {
			if transactions[i], err = formatTx(tx); err != nil {
				return nil, err
			}
		}
		fields["transactions"] = transactions
	}
	uncles := block.Uncles()
	uncleHashes := make([]common.Hash, len(uncles))
	for i, uncle := range uncles {
		uncleHashes[i] = uncle.Hash()
	}
	fields["uncles"] = uncleHashes

	return fields, nil
}

// rpcMarshalHeader uses the generalized output filler, then adds the total difficulty field, which requires
// a `PublicBlockchainAPI`.
func (s *PublicBlockChainAPI) rpcMarshalHeader(ctx context.Context, header *types.Header) map[string]interface{} {
	fields := RPCMarshalHeader(header)
	fields["totalDifficulty"] = (*hexutil.Big)(s.b.GetTd(ctx, header.Hash()))
	return fields
}

// rpcMarshalBlock uses the generalized output filler, then adds the total difficulty field, which requires
// a `PublicBlockchainAPI`.
func (s *PublicBlockChainAPI) rpcMarshalBlock(ctx context.Context, b *types.Block, inclTx bool, fullTx bool) (map[string]interface{}, error) {
	fields, err := RPCMarshalBlock(b, inclTx, fullTx)
	if err != nil {
		return nil, err
	}
	if inclTx {
		fields["totalDifficulty"] = (*hexutil.Big)(s.b.GetTd(ctx, b.Hash()))
	}
	return fields, err
}

// RPCTransaction represents a transaction that will serialize to the RPC representation of a transaction
type RPCTransaction struct {
	BlockHash        *common.Hash      `json:"blockHash"`
	BlockNumber      *hexutil.Big      `json:"blockNumber"`
	From             common.Address    `json:"from"`
	Gas              hexutil.Uint64    `json:"gas"`
	GasPrice         *hexutil.Big      `json:"gasPrice"`
	Hash             common.Hash       `json:"hash"`
	Input            hexutil.Bytes     `json:"input"`
	Nonce            hexutil.Uint64    `json:"nonce"`
	To               *common.Address   `json:"to"`
	TransactionIndex *hexutil.Uint64   `json:"transactionIndex"`
	Value            *hexutil.Big      `json:"value"`
	Type             hexutil.Uint64    `json:"type"`
	Accesses         *types.AccessList `json:"accessList,omitempty"`
	ChainID          *hexutil.Big      `json:"chainId,omitempty"`
	V                *hexutil.Big      `json:"v"`
	R                *hexutil.Big      `json:"r"`
	S                *hexutil.Big      `json:"s"`
}

// newRPCTransaction returns a transaction that will serialize to the RPC
// representation, with the given location metadata set (if available).
func newRPCTransaction(tx *types.Transaction, blockHash common.Hash, blockNumber uint64, index uint64) *RPCTransaction {
	// Determine the signer. For replay-protected transactions, use the most permissive
	// signer, because we assume that signers are backwards-compatible with old
	// transactions. For non-protected transactions, the homestead signer signer is used
	// because the return value of ChainId is zero for those transactions.
	var signer types.Signer
	if tx.Protected() {
		signer = types.LatestSignerForChainID(tx.ChainId())
	} else {
		signer = types.HomesteadSigner{}
	}

	from, _ := types.Sender(signer, tx)
	v, r, s := tx.RawSignatureValues()
	result := &RPCTransaction{
		Type:     hexutil.Uint64(tx.Type()),
		From:     from,
		Gas:      hexutil.Uint64(tx.Gas()),
		GasPrice: (*hexutil.Big)(tx.GasPrice()),
		Hash:     tx.Hash(),
		Input:    hexutil.Bytes(tx.Data()),
		Nonce:    hexutil.Uint64(tx.Nonce()),
		To:       tx.To(),
		Value:    (*hexutil.Big)(tx.Value()),
		V:        (*hexutil.Big)(v),
		R:        (*hexutil.Big)(r),
		S:        (*hexutil.Big)(s),
	}
	if blockHash != (common.Hash{}) {
		result.BlockHash = &blockHash
		result.BlockNumber = (*hexutil.Big)(new(big.Int).SetUint64(blockNumber))
		result.TransactionIndex = (*hexutil.Uint64)(&index)
	}
	if tx.Type() == types.AccessListTxType {
		al := tx.AccessList()
		result.Accesses = &al
		result.ChainID = (*hexutil.Big)(tx.ChainId())
	}
	return result
}

// newRPCPendingTransaction returns a pending transaction that will serialize to the RPC representation
func newRPCPendingTransaction(tx *types.Transaction) *RPCTransaction {
	return newRPCTransaction(tx, common.Hash{}, 0, 0)
}

// newRPCTransactionsFromBlockIndex returns transactions that will serialize to the RPC representation.
func newRPCTransactionsFromBlockIndex(b *types.Block) []*RPCTransaction {
	txs := b.Transactions()
	result := make([]*RPCTransaction, 0, len(txs))

	for idx, tx := range txs {
		result = append(result, newRPCTransaction(tx, b.Hash(), b.NumberU64(), uint64(idx)))
	}
	return result
}

// newRPCTransactionFromBlockIndex returns a transaction that will serialize to the RPC representation.
func newRPCTransactionFromBlockIndex(b *types.Block, index uint64) *RPCTransaction {
	txs := b.Transactions()
	if index >= uint64(len(txs)) {
		return nil
	}
	return newRPCTransaction(txs[index], b.Hash(), b.NumberU64(), index)
}

// newRPCRawTransactionFromBlockIndex returns the bytes of a transaction given a block and a transaction index.
func newRPCRawTransactionFromBlockIndex(b *types.Block, index uint64) hexutil.Bytes {
	txs := b.Transactions()
	if index >= uint64(len(txs)) {
		return nil
	}
	blob, _ := txs[index].MarshalBinary()
	return blob
}

// newRPCTransactionFromBlockHash returns a transaction that will serialize to the RPC representation.
func newRPCTransactionFromBlockHash(b *types.Block, hash common.Hash) *RPCTransaction {
	for idx, tx := range b.Transactions() {
		if tx.Hash() == hash {
			return newRPCTransactionFromBlockIndex(b, uint64(idx))
		}
	}
	return nil
}

// accessListResult returns an optional accesslist
// Its the result of the `debug_createAccessList` RPC call.
// It contains an error if the transaction itself failed.
type accessListResult struct {
	Accesslist *types.AccessList `json:"accessList"`
	Error      string            `json:"error,omitempty"`
	GasUsed    hexutil.Uint64    `json:"gasUsed"`
}

// CreateAccessList creates a EIP-2930 type AccessList for the given transaction.
// Reexec and BlockNrOrHash can be specified to create the accessList on top of a certain state.
func (s *PublicBlockChainAPI) CreateAccessList(ctx context.Context, args SendTxArgs, blockNrOrHash *rpc.BlockNumberOrHash) (*accessListResult, error) {
	bNrOrHash := rpc.BlockNumberOrHashWithNumber(rpc.PendingBlockNumber)
	if blockNrOrHash != nil {
		bNrOrHash = *blockNrOrHash
	}
	acl, gasUsed, vmerr, err := AccessList(ctx, s.b, bNrOrHash, args)
	if err != nil {
		return nil, err
	}
	result := &accessListResult{Accesslist: &acl, GasUsed: hexutil.Uint64(gasUsed)}
	if vmerr != nil {
		result.Error = vmerr.Error()
	}
	return result, nil
}

// AccessList creates an access list for the given transaction.
// If the accesslist creation fails an error is returned.
// If the transaction itself fails, an vmErr is returned.
func AccessList(ctx context.Context, b Backend, blockNrOrHash rpc.BlockNumberOrHash, args SendTxArgs) (acl types.AccessList, gasUsed uint64, vmErr error, err error) {
	// Retrieve the execution context
	db, header, err := b.StateAndHeaderByNumberOrHash(ctx, blockNrOrHash)
	if db == nil || err != nil {
		return nil, 0, nil, err
	}
	// If the gas amount is not set, extract this as it will depend on access
	// lists and we'll need to reestimate every time
	nogas := args.Gas == nil

	// Ensure any missing fields are filled, extract the recipient and input data
	if err := args.setDefaults(ctx, b); err != nil {
		return nil, 0, nil, err
	}
	var to common.Address
	if args.To != nil {
		to = *args.To
	} else {
		to = crypto.CreateAddress(args.From, uint64(*args.Nonce))
	}
	var input []byte
	if args.Input != nil {
		input = *args.Input
	} else if args.Data != nil {
		input = *args.Data
	}
	// Retrieve the precompiles since they don't need to be added to the access list
	precompiles := vm.ActivePrecompiles(b.ChainConfig().Rules(header.Number))

	// Create an initial tracer
	prevTracer := vm.NewAccessListTracer(nil, args.From, to, precompiles)
	if args.AccessList != nil {
		prevTracer = vm.NewAccessListTracer(*args.AccessList, args.From, to, precompiles)
	}
	for {
		// Retrieve the current access list to expand
		accessList := prevTracer.AccessList()
		log.Trace("Creating access list", "input", accessList)

		// If no gas amount was specified, each unique access list needs it's own
		// gas calculation. This is quite expensive, but we need to be accurate
		// and it's convered by the sender only anyway.
		if nogas {
			args.Gas = nil
			if err := args.setDefaults(ctx, b); err != nil {
				return nil, 0, nil, err // shouldn't happen, just in case
			}
		}
		// Copy the original db so we don't modify it
		statedb := db.Copy()
		msg := types.NewMessage(args.From, args.To, uint64(*args.Nonce), args.Value.ToInt(), uint64(*args.Gas), args.GasPrice.ToInt(), input, accessList, false)

		// Apply the transaction with the access list tracer
		tracer := vm.NewAccessListTracer(accessList, args.From, to, precompiles)
		config := vm.Config{Tracer: tracer, Debug: true}
		vmenv, _, err := b.GetEVM(ctx, msg, statedb, header, &config)
		if err != nil {
			return nil, 0, nil, err
		}
		res, err := core.ApplyMessage(vmenv, msg, new(core.GasPool).AddGas(msg.Gas()))
		if err != nil {
			return nil, 0, nil, fmt.Errorf("failed to apply transaction: %v err: %v", args.toTransaction().Hash(), err)
		}
		if tracer.Equal(prevTracer) {
			return accessList, res.UsedGas, res.Err, nil
		}
		prevTracer = tracer
	}
}

// PublicTransactionPoolAPI exposes methods for the RPC interface
type PublicTransactionPoolAPI struct {
	b         Backend
	nonceLock *AddrLocker
	signer    types.Signer
}

// NewPublicTransactionPoolAPI creates a new RPC service with methods specific for the transaction pool.
func NewPublicTransactionPoolAPI(b Backend, nonceLock *AddrLocker) *PublicTransactionPoolAPI {
	// The signer used by the API should always be the 'latest' known one because we expect
	// signers to be backwards-compatible with old transactions.
	signer := types.LatestSigner(b.ChainConfig())
	return &PublicTransactionPoolAPI{b, nonceLock, signer}
}

// GetBlockTransactionCountByNumber returns the number of transactions in the block with the given block number.
func (s *PublicTransactionPoolAPI) GetBlockTransactionCountByNumber(ctx context.Context, blockNr rpc.BlockNumber) *hexutil.Uint {
	if block, _ := s.b.BlockByNumber(ctx, blockNr); block != nil {
		n := hexutil.Uint(len(block.Transactions()))
		return &n
	}
	return nil
}

// GetBlockTransactionCountByHash returns the number of transactions in the block with the given hash.
func (s *PublicTransactionPoolAPI) GetBlockTransactionCountByHash(ctx context.Context, blockHash common.Hash) *hexutil.Uint {
	if block, _ := s.b.BlockByHash(ctx, blockHash); block != nil {
		n := hexutil.Uint(len(block.Transactions()))
		return &n
	}
	return nil
}

// GetTransactionsByBlockNumber returns all the transactions for the given block number.
func (s *PublicTransactionPoolAPI) GetTransactionsByBlockNumber(ctx context.Context, blockNr rpc.BlockNumber) []*RPCTransaction {
	if block, _ := s.b.BlockByNumber(ctx, blockNr); block != nil {
		return newRPCTransactionsFromBlockIndex(block)
	}
	return nil
}

// GetTransactionByBlockNumberAndIndex returns the transaction for the given block number and index.
func (s *PublicTransactionPoolAPI) GetTransactionByBlockNumberAndIndex(ctx context.Context, blockNr rpc.BlockNumber, index hexutil.Uint) *RPCTransaction {
	if block, _ := s.b.BlockByNumber(ctx, blockNr); block != nil {
		return newRPCTransactionFromBlockIndex(block, uint64(index))
	}
	return nil
}

// GetTransactionByBlockHashAndIndex returns the transaction for the given block hash and index.
func (s *PublicTransactionPoolAPI) GetTransactionByBlockHashAndIndex(ctx context.Context, blockHash common.Hash, index hexutil.Uint) *RPCTransaction {
	if block, _ := s.b.BlockByHash(ctx, blockHash); block != nil {
		return newRPCTransactionFromBlockIndex(block, uint64(index))
	}
	return nil
}

// GetRawTransactionByBlockNumberAndIndex returns the bytes of the transaction for the given block number and index.
func (s *PublicTransactionPoolAPI) GetRawTransactionByBlockNumberAndIndex(ctx context.Context, blockNr rpc.BlockNumber, index hexutil.Uint) hexutil.Bytes {
	if block, _ := s.b.BlockByNumber(ctx, blockNr); block != nil {
		return newRPCRawTransactionFromBlockIndex(block, uint64(index))
	}
	return nil
}

// GetRawTransactionByBlockHashAndIndex returns the bytes of the transaction for the given block hash and index.
func (s *PublicTransactionPoolAPI) GetRawTransactionByBlockHashAndIndex(ctx context.Context, blockHash common.Hash, index hexutil.Uint) hexutil.Bytes {
	if block, _ := s.b.BlockByHash(ctx, blockHash); block != nil {
		return newRPCRawTransactionFromBlockIndex(block, uint64(index))
	}
	return nil
}

// GetTransactionCount returns the number of transactions the given address has sent for the given block number
func (s *PublicTransactionPoolAPI) GetTransactionCount(ctx context.Context, address common.Address, blockNrOrHash rpc.BlockNumberOrHash) (*hexutil.Uint64, error) {
	// Ask transaction pool for the nonce which includes pending transactions
	if blockNr, ok := blockNrOrHash.Number(); ok && blockNr == rpc.PendingBlockNumber {
		nonce, err := s.b.GetPoolNonce(ctx, address)
		if err != nil {
			return nil, err
		}
		return (*hexutil.Uint64)(&nonce), nil
	}
	// Resolve block number and use its state to ask for the nonce
	state, _, err := s.b.StateAndHeaderByNumberOrHash(ctx, blockNrOrHash)
	if state == nil || err != nil {
		return nil, err
	}
	nonce := state.GetNonce(address)
	return (*hexutil.Uint64)(&nonce), state.Error()
}

// GetTransactionByHash returns the transaction for the given hash
func (s *PublicTransactionPoolAPI) GetTransactionByHash(ctx context.Context, hash common.Hash) (*RPCTransaction, error) {
	// Try to return an already finalized transaction
	tx, blockHash, blockNumber, index, err := s.b.GetTransaction(ctx, hash)
	if err != nil {
		return nil, err
	}
	if tx != nil {
		return newRPCTransaction(tx, blockHash, blockNumber, index), nil
	}
	// No finalized transaction, try to retrieve it from the pool
	if tx := s.b.GetPoolTransaction(hash); tx != nil {
		return newRPCPendingTransaction(tx), nil
	}

	// Transaction unknown, return as such
	return nil, nil
}

// GetTransactionsByHashList returns list of transactions for the given list of hashes
func (s *PublicTransactionPoolAPI) GetTransactionsByHashList(ctx context.Context, hashes []common.Hash) ([]*RPCTransaction, error) {
	txs := make([]*RPCTransaction, len(hashes))
	for index, hash := range hashes {
		tx, err := s.GetTransactionByHash(ctx, hash)
		if err != nil {
			return nil, err
		}
		txs[index] = tx
	}
	return txs, nil
}

// GetRawTransactionByHash returns the bytes of the transaction for the given hash.
func (s *PublicTransactionPoolAPI) GetRawTransactionByHash(ctx context.Context, hash common.Hash) (hexutil.Bytes, error) {
	// Retrieve a finalized transaction, or a pooled otherwise
	tx, _, _, _, err := s.b.GetTransaction(ctx, hash)
	if err != nil {
		return nil, err
	}
	if tx == nil {
		if tx = s.b.GetPoolTransaction(hash); tx == nil {
			// Transaction not found anywhere, abort
			return nil, nil
		}
	}
	// Serialize to RLP and return
	return tx.MarshalBinary()
}

// GetTransactionReceipt returns the transaction receipt for the given transaction hash.
func (s *PublicTransactionPoolAPI) GetTransactionReceiptsByBlockNumber(ctx context.Context, blockNr rpc.BlockNumber) ([]map[string]interface{}, error) {
	blockNumber := uint64(blockNr.Int64())
	blockHash := rawdb.ReadCanonicalHash(s.b.ChainDb(), blockNumber)

	receipts, err := s.b.GetReceipts(ctx, blockHash)
	if err != nil {
		return nil, err
	}
	block, err := s.b.BlockByHash(ctx, blockHash)
	if err != nil {
		return nil, err
	}
	txs := block.Transactions()
	if len(txs) != len(receipts) {
		return nil, fmt.Errorf("txs length doesn't equal to receipts' length")
	}

	txReceipts := make([]map[string]interface{}, 0, len(txs))
	for idx, receipt := range receipts {
		tx := txs[idx]
		var signer types.Signer = types.FrontierSigner{}
		if tx.Protected() {
			signer = types.NewEIP155Signer(tx.ChainId())
		}
		from, _ := types.Sender(signer, tx)

		fields := map[string]interface{}{
			"blockHash":         blockHash,
			"blockNumber":       hexutil.Uint64(blockNumber),
			"transactionHash":   tx.Hash(),
			"transactionIndex":  hexutil.Uint64(idx),
			"from":              from,
			"to":                tx.To(),
			"gasUsed":           hexutil.Uint64(receipt.GasUsed),
			"cumulativeGasUsed": hexutil.Uint64(receipt.CumulativeGasUsed),
			"contractAddress":   nil,
			"logs":              receipt.Logs,
			"logsBloom":         receipt.Bloom,
		}

		// Assign receipt status or post state.
		if len(receipt.PostState) > 0 {
			fields["root"] = hexutil.Bytes(receipt.PostState)
		} else {
			fields["status"] = hexutil.Uint(receipt.Status)
		}
		if receipt.Logs == nil {
			fields["logs"] = [][]*types.Log{}
		}
		// If the ContractAddress is 20 0x0 bytes, assume it is not a contract creation
		if receipt.ContractAddress != (common.Address{}) {
			fields["contractAddress"] = receipt.ContractAddress
		}

		txReceipts = append(txReceipts, fields)
	}

	return txReceipts, nil
}

// GetTransactionDataAndReceipt returns the original transaction data and transaction receipt for the given transaction hash.
func (s *PublicTransactionPoolAPI) GetTransactionDataAndReceipt(ctx context.Context, hash common.Hash) (map[string]interface{}, error) {
	tx, blockHash, blockNumber, index := rawdb.ReadTransaction(s.b.ChainDb(), hash)
	if tx == nil {
		return nil, nil
	}
	receipts, err := s.b.GetReceipts(ctx, blockHash)
	if err != nil {
		return nil, err
	}
	if len(receipts) <= int(index) {
		return nil, nil
	}
	receipt := receipts[index]

	var signer types.Signer = types.FrontierSigner{}
	if tx.Protected() {
		signer = types.NewEIP155Signer(tx.ChainId())
	}
	from, _ := types.Sender(signer, tx)

	rpcTransaction := newRPCTransaction(tx, blockHash, blockNumber, index)

	txData := map[string]interface{}{
		"blockHash":        rpcTransaction.BlockHash.String(),
		"blockNumber":      rpcTransaction.BlockNumber.String(),
		"from":             rpcTransaction.From.String(),
		"gas":              rpcTransaction.Gas.String(),
		"gasPrice":         rpcTransaction.GasPrice.String(),
		"hash":             rpcTransaction.Hash.String(),
		"input":            rpcTransaction.Input.String(),
		"nonce":            rpcTransaction.Nonce.String(),
		"to":               rpcTransaction.To.String(),
		"transactionIndex": rpcTransaction.TransactionIndex.String(),
		"value":            rpcTransaction.Value.String(),
		"v":                rpcTransaction.V.String(),
		"r":                rpcTransaction.R.String(),
		"s":                rpcTransaction.S.String(),
	}

	fields := map[string]interface{}{
		"blockHash":         blockHash,
		"blockNumber":       hexutil.Uint64(blockNumber),
		"transactionHash":   hash,
		"transactionIndex":  hexutil.Uint64(index),
		"from":              from,
		"to":                tx.To(),
		"gasUsed":           hexutil.Uint64(receipt.GasUsed),
		"cumulativeGasUsed": hexutil.Uint64(receipt.CumulativeGasUsed),
		"contractAddress":   nil,
		"logs":              receipt.Logs,
		"logsBloom":         receipt.Bloom,
	}

	// Assign receipt status or post state.
	if len(receipt.PostState) > 0 {
		fields["root"] = hexutil.Bytes(receipt.PostState)
	} else {
		fields["status"] = hexutil.Uint(receipt.Status)
	}
	if receipt.Logs == nil {
		fields["logs"] = [][]*types.Log{}
	}
	// If the ContractAddress is 20 0x0 bytes, assume it is not a contract creation
	if receipt.ContractAddress != (common.Address{}) {
		fields["contractAddress"] = receipt.ContractAddress
	}
	result := map[string]interface{}{
		"txData":  txData,
		"receipt": fields,
	}
	return result, nil
}

// GetTransactionReceipt returns the transaction receipt for the given transaction hash.
func (s *PublicTransactionPoolAPI) GetTransactionReceipt(ctx context.Context, hash common.Hash) (map[string]interface{}, error) {
	tx, blockHash, blockNumber, index, err := s.b.GetTransaction(ctx, hash)
	if err != nil {
		return nil, nil
	}
	receipts, err := s.b.GetReceipts(ctx, blockHash)
	if err != nil {
		return nil, err
	}
	if len(receipts) <= int(index) {
		return nil, nil
	}
	receipt := receipts[index]

	// Derive the sender.
	bigblock := new(big.Int).SetUint64(blockNumber)
	signer := types.MakeSigner(s.b.ChainConfig(), bigblock)
	from, _ := types.Sender(signer, tx)

	fields := map[string]interface{}{
		"blockHash":         blockHash,
		"blockNumber":       hexutil.Uint64(blockNumber),
		"transactionHash":   hash,
		"transactionIndex":  hexutil.Uint64(index),
		"from":              from,
		"to":                tx.To(),
		"gasUsed":           hexutil.Uint64(receipt.GasUsed),
		"cumulativeGasUsed": hexutil.Uint64(receipt.CumulativeGasUsed),
		"contractAddress":   nil,
		"logs":              receipt.Logs,
		"logsBloom":         receipt.Bloom,
		"type":              hexutil.Uint(tx.Type()),
	}

	// Assign receipt status or post state.
	if len(receipt.PostState) > 0 {
		fields["root"] = hexutil.Bytes(receipt.PostState)
	} else {
		fields["status"] = hexutil.Uint(receipt.Status)
	}
	if receipt.Logs == nil {
		fields["logs"] = [][]*types.Log{}
	}
	// If the ContractAddress is 20 0x0 bytes, assume it is not a contract creation
	if receipt.ContractAddress != (common.Address{}) {
		fields["contractAddress"] = receipt.ContractAddress
	}
	return fields, nil
}

// sign is a helper function that signs a transaction with the private key of the given address.
func (s *PublicTransactionPoolAPI) sign(addr common.Address, tx *types.Transaction) (*types.Transaction, error) {
	// Look up the wallet containing the requested signer
	account := accounts.Account{Address: addr}

	wallet, err := s.b.AccountManager().Find(account)
	if err != nil {
		return nil, err
	}
	// Request the wallet to sign the transaction
	return wallet.SignTx(account, tx, s.b.ChainConfig().ChainID)
}

// SendTxArgs represents the arguments to sumbit a new transaction into the transaction pool.
type SendTxArgs struct {
	From     common.Address  `json:"from"`
	To       *common.Address `json:"to"`
	Gas      *hexutil.Uint64 `json:"gas"`
	GasPrice *hexutil.Big    `json:"gasPrice"`
	Value    *hexutil.Big    `json:"value"`
	Nonce    *hexutil.Uint64 `json:"nonce"`
	// We accept "data" and "input" for backwards-compatibility reasons. "input" is the
	// newer name and should be preferred by clients.
	Data  *hexutil.Bytes `json:"data"`
	Input *hexutil.Bytes `json:"input"`

	// For non-legacy transactions
	AccessList *types.AccessList `json:"accessList,omitempty"`
	ChainID    *hexutil.Big      `json:"chainId,omitempty"`
}

// setDefaults fills in default values for unspecified tx fields.
func (args *SendTxArgs) setDefaults(ctx context.Context, b Backend) error {
	if args.GasPrice == nil {
		price, err := b.SuggestPrice(ctx)
		if err != nil {
			return err
		}
		args.GasPrice = (*hexutil.Big)(price)
	}
	if args.Value == nil {
		args.Value = new(hexutil.Big)
	}
	if args.Nonce == nil {
		nonce, err := b.GetPoolNonce(ctx, args.From)
		if err != nil {
			return err
		}
		args.Nonce = (*hexutil.Uint64)(&nonce)
	}
	if args.Data != nil && args.Input != nil && !bytes.Equal(*args.Data, *args.Input) {
		return errors.New(`both "data" and "input" are set and not equal. Please use "input" to pass transaction call data`)
	}
	if args.To == nil {
		// Contract creation
		var input []byte
		if args.Data != nil {
			input = *args.Data
		} else if args.Input != nil {
			input = *args.Input
		}
		if len(input) == 0 {
			return errors.New(`contract creation without any data provided`)
		}
	}
	// Estimate the gas usage if necessary.
	if args.Gas == nil {
		// For backwards-compatibility reason, we try both input and data
		// but input is preferred.
		input := args.Input
		if input == nil {
			input = args.Data
		}
		callArgs := CallArgs{
			From:       &args.From, // From shouldn't be nil
			To:         args.To,
			GasPrice:   args.GasPrice,
			Value:      args.Value,
			Data:       input,
			AccessList: args.AccessList,
		}
		pendingBlockNr := rpc.BlockNumberOrHashWithNumber(rpc.PendingBlockNumber)
		estimated, err := DoEstimateGas(ctx, b, callArgs, pendingBlockNr, b.RPCGasCap())
		if err != nil {
			return err
		}
		args.Gas = &estimated
		log.Trace("Estimate gas usage automatically", "gas", args.Gas)
	}
	if args.ChainID == nil {
		id := (*hexutil.Big)(b.ChainConfig().ChainID)
		args.ChainID = id
	}
	return nil
}

// toTransaction converts the arguments to a transaction.
// This assumes that setDefaults has been called.
func (args *SendTxArgs) toTransaction() *types.Transaction {
	var input []byte
	if args.Input != nil {
		input = *args.Input
	} else if args.Data != nil {
		input = *args.Data
	}
	var data types.TxData
	if args.AccessList == nil {
		data = &types.LegacyTx{
			To:       args.To,
			Nonce:    uint64(*args.Nonce),
			Gas:      uint64(*args.Gas),
			GasPrice: (*big.Int)(args.GasPrice),
			Value:    (*big.Int)(args.Value),
			Data:     input,
		}
	} else {
		data = &types.AccessListTx{
			To:         args.To,
			ChainID:    (*big.Int)(args.ChainID),
			Nonce:      uint64(*args.Nonce),
			Gas:        uint64(*args.Gas),
			GasPrice:   (*big.Int)(args.GasPrice),
			Value:      (*big.Int)(args.Value),
			Data:       input,
			AccessList: *args.AccessList,
		}
	}
	return types.NewTx(data)
}

// SubmitTransaction is a helper function that submits tx to txPool and logs a message.
func SubmitTransaction(ctx context.Context, b Backend, tx *types.Transaction) (common.Hash, error) {
	// If the transaction fee cap is already specified, ensure the
	// fee of the given transaction is _reasonable_.
	if err := checkTxFee(tx.GasPrice(), tx.Gas(), b.RPCTxFeeCap()); err != nil {
		return common.Hash{}, err
	}
	if !b.UnprotectedAllowed() && !tx.Protected() {
		// Ensure only eip155 signed transactions are submitted if EIP155Required is set.
		return common.Hash{}, errors.New("only replay-protected (EIP-155) transactions allowed over RPC")
	}
	if err := b.SendTx(ctx, tx); err != nil {
		return common.Hash{}, err
	}
	// Print a log with full tx details for manual investigations and interventions
	signer := types.MakeSigner(b.ChainConfig(), b.CurrentBlock().Number())
	from, err := types.Sender(signer, tx)
	if err != nil {
		return common.Hash{}, err
	}

	if tx.To() == nil {
		addr := crypto.CreateAddress(from, tx.Nonce())
		log.Info("Submitted contract creation", "hash", tx.Hash().Hex(), "from", from, "nonce", tx.Nonce(), "contract", addr.Hex(), "value", tx.Value())
	} else {
		log.Info("Submitted transaction", "hash", tx.Hash().Hex(), "from", from, "nonce", tx.Nonce(), "recipient", tx.To(), "value", tx.Value())
	}
	return tx.Hash(), nil
}

// SendTransaction creates a transaction for the given argument, sign it and submit it to the
// transaction pool.
func (s *PublicTransactionPoolAPI) SendTransaction(ctx context.Context, args SendTxArgs) (common.Hash, error) {
	// Look up the wallet containing the requested signer
	account := accounts.Account{Address: args.From}

	wallet, err := s.b.AccountManager().Find(account)
	if err != nil {
		return common.Hash{}, err
	}

	if args.Nonce == nil {
		// Hold the addresse's mutex around signing to prevent concurrent assignment of
		// the same nonce to multiple accounts.
		s.nonceLock.LockAddr(args.From)
		defer s.nonceLock.UnlockAddr(args.From)
	}

	// Set some sanity defaults and terminate on failure
	if err := args.setDefaults(ctx, s.b); err != nil {
		return common.Hash{}, err
	}
	// Assemble the transaction and sign with the wallet
	tx := args.toTransaction()

	signed, err := wallet.SignTx(account, tx, s.b.ChainConfig().ChainID)
	if err != nil {
		return common.Hash{}, err
	}
	return SubmitTransaction(ctx, s.b, signed)
}

// FillTransaction fills the defaults (nonce, gas, gasPrice) on a given unsigned transaction,
// and returns it to the caller for further processing (signing + broadcast)
func (s *PublicTransactionPoolAPI) FillTransaction(ctx context.Context, args SendTxArgs) (*SignTransactionResult, error) {
	// Set some sanity defaults and terminate on failure
	if err := args.setDefaults(ctx, s.b); err != nil {
		return nil, err
	}
	// Assemble the transaction and obtain rlp
	tx := args.toTransaction()
	data, err := tx.MarshalBinary()
	if err != nil {
		return nil, err
	}
	return &SignTransactionResult{data, tx}, nil
}

// SendRawTransaction will add the signed transaction to the transaction pool.
// The sender is responsible for signing the transaction and using the correct nonce.
func (s *PublicTransactionPoolAPI) SendRawTransaction(ctx context.Context, input hexutil.Bytes) (common.Hash, error) {
	tx := new(types.Transaction)
	if err := tx.UnmarshalBinary(input); err != nil {
		return common.Hash{}, err
	}
	return SubmitTransaction(ctx, s.b, tx)
}

// Sign calculates an ECDSA signature for:
// keccack256("\x19Ethereum Signed Message:\n" + len(message) + message).
//
// Note, the produced signature conforms to the secp256k1 curve R, S and V values,
// where the V value will be 27 or 28 for legacy reasons.
//
// The account associated with addr must be unlocked.
//
// https://github.com/ethereum/wiki/wiki/JSON-RPC#eth_sign
func (s *PublicTransactionPoolAPI) Sign(addr common.Address, data hexutil.Bytes) (hexutil.Bytes, error) {
	// Look up the wallet containing the requested signer
	account := accounts.Account{Address: addr}

	wallet, err := s.b.AccountManager().Find(account)
	if err != nil {
		return nil, err
	}
	// Sign the requested hash with the wallet
	signature, err := wallet.SignText(account, data)
	if err == nil {
		signature[64] += 27 // Transform V from 0/1 to 27/28 according to the yellow paper
	}
	return signature, err
}

// SignTransactionResult represents a RLP encoded signed transaction.
type SignTransactionResult struct {
	Raw hexutil.Bytes      `json:"raw"`
	Tx  *types.Transaction `json:"tx"`
}

// SignTransaction will sign the given transaction with the from account.
// The node needs to have the private key of the account corresponding with
// the given from address and it needs to be unlocked.
func (s *PublicTransactionPoolAPI) SignTransaction(ctx context.Context, args SendTxArgs) (*SignTransactionResult, error) {
	if args.Gas == nil {
		return nil, fmt.Errorf("gas not specified")
	}
	if args.GasPrice == nil {
		return nil, fmt.Errorf("gasPrice not specified")
	}
	if args.Nonce == nil {
		return nil, fmt.Errorf("nonce not specified")
	}
	if err := args.setDefaults(ctx, s.b); err != nil {
		return nil, err
	}
	// Before actually sign the transaction, ensure the transaction fee is reasonable.
	if err := checkTxFee(args.GasPrice.ToInt(), uint64(*args.Gas), s.b.RPCTxFeeCap()); err != nil {
		return nil, err
	}
	tx, err := s.sign(args.From, args.toTransaction())
	if err != nil {
		return nil, err
	}
	data, err := tx.MarshalBinary()
	if err != nil {
		return nil, err
	}
	return &SignTransactionResult{data, tx}, nil
}

// PendingTransactions returns the transactions that are in the transaction pool
// and have a from address that is one of the accounts this node manages.
func (s *PublicTransactionPoolAPI) PendingTransactions() ([]*RPCTransaction, error) {
	pending, err := s.b.GetPoolTransactions()
	if err != nil {
		return nil, err
	}
	accounts := make(map[common.Address]struct{})
	for _, wallet := range s.b.AccountManager().Wallets() {
		for _, account := range wallet.Accounts() {
			accounts[account.Address] = struct{}{}
		}
	}
	transactions := make([]*RPCTransaction, 0, len(pending))
	for _, tx := range pending {
		from, _ := types.Sender(s.signer, tx)
		if _, exists := accounts[from]; exists {
			transactions = append(transactions, newRPCPendingTransaction(tx))
		}
	}
	return transactions, nil
}

// Resend accepts an existing transaction and a new gas price and limit. It will remove
// the given transaction from the pool and reinsert it with the new gas price and limit.
func (s *PublicTransactionPoolAPI) Resend(ctx context.Context, sendArgs SendTxArgs, gasPrice *hexutil.Big, gasLimit *hexutil.Uint64) (common.Hash, error) {
	if sendArgs.Nonce == nil {
		return common.Hash{}, fmt.Errorf("missing transaction nonce in transaction spec")
	}
	if err := sendArgs.setDefaults(ctx, s.b); err != nil {
		return common.Hash{}, err
	}
	matchTx := sendArgs.toTransaction()

	// Before replacing the old transaction, ensure the _new_ transaction fee is reasonable.
	var price = matchTx.GasPrice()
	if gasPrice != nil {
		price = gasPrice.ToInt()
	}
	var gas = matchTx.Gas()
	if gasLimit != nil {
		gas = uint64(*gasLimit)
	}
	if err := checkTxFee(price, gas, s.b.RPCTxFeeCap()); err != nil {
		return common.Hash{}, err
	}
	// Iterate the pending list for replacement
	pending, err := s.b.GetPoolTransactions()
	if err != nil {
		return common.Hash{}, err
	}
	for _, p := range pending {
		wantSigHash := s.signer.Hash(matchTx)
		pFrom, err := types.Sender(s.signer, p)
		if err == nil && pFrom == sendArgs.From && s.signer.Hash(p) == wantSigHash {
			// Match. Re-sign and send the transaction.
			if gasPrice != nil && (*big.Int)(gasPrice).Sign() != 0 {
				sendArgs.GasPrice = gasPrice
			}
			if gasLimit != nil && *gasLimit != 0 {
				sendArgs.Gas = gasLimit
			}
			signedTx, err := s.sign(sendArgs.From, sendArgs.toTransaction())
			if err != nil {
				return common.Hash{}, err
			}
			if err = s.b.SendTx(ctx, signedTx); err != nil {
				return common.Hash{}, err
			}
			return signedTx.Hash(), nil
		}
	}
	return common.Hash{}, fmt.Errorf("transaction %#x not found", matchTx.Hash())
}

// PublicDebugAPI is the collection of Ethereum APIs exposed over the public
// debugging endpoint.
type PublicDebugAPI struct {
	b Backend
}

// NewPublicDebugAPI creates a new API definition for the public debug methods
// of the Ethereum service.
func NewPublicDebugAPI(b Backend) *PublicDebugAPI {
	return &PublicDebugAPI{b: b}
}

// GetBlockRlp retrieves the RLP encoded for of a single block.
func (api *PublicDebugAPI) GetBlockRlp(ctx context.Context, number uint64) (string, error) {
	block, _ := api.b.BlockByNumber(ctx, rpc.BlockNumber(number))
	if block == nil {
		return "", fmt.Errorf("block #%d not found", number)
	}
	encoded, err := rlp.EncodeToBytes(block)
	if err != nil {
		return "", err
	}
	return fmt.Sprintf("%x", encoded), nil
}

// TestSignCliqueBlock fetches the given block number, and attempts to sign it as a clique header with the
// given address, returning the address of the recovered signature
//
// This is a temporary method to debug the externalsigner integration,
// TODO: Remove this method when the integration is mature
func (api *PublicDebugAPI) TestSignCliqueBlock(ctx context.Context, address common.Address, number uint64) (common.Address, error) {
	block, _ := api.b.BlockByNumber(ctx, rpc.BlockNumber(number))
	if block == nil {
		return common.Address{}, fmt.Errorf("block #%d not found", number)
	}
	header := block.Header()
	header.Extra = make([]byte, 32+65)
	encoded := clique.CliqueRLP(header)

	// Look up the wallet containing the requested signer
	account := accounts.Account{Address: address}
	wallet, err := api.b.AccountManager().Find(account)
	if err != nil {
		return common.Address{}, err
	}

	signature, err := wallet.SignData(account, accounts.MimetypeClique, encoded)
	if err != nil {
		return common.Address{}, err
	}
	sealHash := clique.SealHash(header).Bytes()
	log.Info("test signing of clique block",
		"Sealhash", fmt.Sprintf("%x", sealHash),
		"signature", fmt.Sprintf("%x", signature))
	pubkey, err := crypto.Ecrecover(sealHash, signature)
	if err != nil {
		return common.Address{}, err
	}
	var signer common.Address
	copy(signer[:], crypto.Keccak256(pubkey[1:])[12:])

	return signer, nil
}

// PrintBlock retrieves a block and returns its pretty printed form.
func (api *PublicDebugAPI) PrintBlock(ctx context.Context, number uint64) (string, error) {
	block, _ := api.b.BlockByNumber(ctx, rpc.BlockNumber(number))
	if block == nil {
		return "", fmt.Errorf("block #%d not found", number)
	}
	return spew.Sdump(block), nil
}

// SeedHash retrieves the seed hash of a block.
func (api *PublicDebugAPI) SeedHash(ctx context.Context, number uint64) (string, error) {
	block, _ := api.b.BlockByNumber(ctx, rpc.BlockNumber(number))
	if block == nil {
		return "", fmt.Errorf("block #%d not found", number)
	}
	return fmt.Sprintf("0x%x", ethash.SeedHash(number)), nil
}

// PrivateDebugAPI is the collection of Ethereum APIs exposed over the private
// debugging endpoint.
type PrivateDebugAPI struct {
	b Backend
}

// NewPrivateDebugAPI creates a new API definition for the private debug methods
// of the Ethereum service.
func NewPrivateDebugAPI(b Backend) *PrivateDebugAPI {
	return &PrivateDebugAPI{b: b}
}

// ChaindbProperty returns leveldb properties of the key-value database.
func (api *PrivateDebugAPI) ChaindbProperty(property string) (string, error) {
	if property == "" {
		property = "leveldb.stats"
	} else if !strings.HasPrefix(property, "leveldb.") {
		property = "leveldb." + property
	}
	return api.b.ChainDb().Stat(property)
}

// ChaindbCompact flattens the entire key-value database into a single level,
// removing all unused slots and merging all keys.
func (api *PrivateDebugAPI) ChaindbCompact() error {
	for b := byte(0); b < 255; b++ {
		log.Info("Compacting chain database", "range", fmt.Sprintf("0x%0.2X-0x%0.2X", b, b+1))
		if err := api.b.ChainDb().Compact([]byte{b}, []byte{b + 1}); err != nil {
			log.Error("Database compaction failed", "err", err)
			return err
		}
	}
	return nil
}

// SetHead rewinds the head of the blockchain to a previous block.
func (api *PrivateDebugAPI) SetHead(number hexutil.Uint64) {
	api.b.SetHead(uint64(number))
}

// PublicNetAPI offers network related RPC methods
type PublicNetAPI struct {
	net            *p2p.Server
	networkVersion uint64
}

// NewPublicNetAPI creates a new net API instance.
func NewPublicNetAPI(net *p2p.Server, networkVersion uint64) *PublicNetAPI {
	return &PublicNetAPI{net, networkVersion}
}

// Listening returns an indication if the node is listening for network connections.
func (s *PublicNetAPI) Listening() bool {
	return true // always listening
}

// PeerCount returns the number of connected peers
func (s *PublicNetAPI) PeerCount() hexutil.Uint {
	return hexutil.Uint(s.net.PeerCount())
}

// Version returns the current ethereum protocol version.
func (s *PublicNetAPI) Version() string {
	return fmt.Sprintf("%d", s.networkVersion)
}

// checkTxFee is an internal function used to check whether the fee of
// the given transaction is _reasonable_(under the cap).
func checkTxFee(gasPrice *big.Int, gas uint64, cap float64) error {
	// Short circuit if there is no cap for transaction fee at all.
	if cap == 0 {
		return nil
	}
	feeEth := new(big.Float).Quo(new(big.Float).SetInt(new(big.Int).Mul(gasPrice, new(big.Int).SetUint64(gas))), new(big.Float).SetInt(big.NewInt(params.Ether)))
	feeFloat, _ := feeEth.Float64()
	if feeFloat > cap {
		return fmt.Errorf("tx fee (%.2f ether) exceeds the configured cap (%.2f ether)", feeFloat, cap)
	}
	return nil
}

// toHexSlice creates a slice of hex-strings based on []byte.
func toHexSlice(b [][]byte) []string {
	r := make([]string, len(b))
	for i := range b {
		r[i] = hexutil.Encode(b[i])
	}
	return r
}<|MERGE_RESOLUTION|>--- conflicted
+++ resolved
@@ -22,7 +22,6 @@
 	"errors"
 	"fmt"
 	"math/big"
-	"sort"
 	"strings"
 	"time"
 
@@ -39,10 +38,6 @@
 	"github.com/ethereum/go-ethereum/consensus/clique"
 	"github.com/ethereum/go-ethereum/consensus/ethash"
 	"github.com/ethereum/go-ethereum/core"
-<<<<<<< HEAD
-	"github.com/ethereum/go-ethereum/core/rawdb"
-=======
->>>>>>> 032970b2
 	"github.com/ethereum/go-ethereum/core/state"
 	"github.com/ethereum/go-ethereum/core/types"
 	"github.com/ethereum/go-ethereum/core/vm"
@@ -833,29 +828,8 @@
 	StateDiff *map[common.Hash]common.Hash `json:"stateDiff"`
 }
 
-<<<<<<< HEAD
-// callContext is the environment for one call or a serial calls execution
-type callContext struct {
-	state      *state.StateDB // The state used to execute call
-	header     *types.Header  // The associated header, it should be **immutable**
-	overridden bool           // Indicator whether the call state has been overriden
-}
-
-// copy returns the copied instance of call environment.
-func (callctx *callContext) copy() *callContext {
-	return &callContext{
-		state:      callctx.state.Copy(),
-		header:     callctx.header,
-		overridden: callctx.overridden,
-	}
-}
-
-func DoCall(ctx context.Context, b Backend, args CallArgs, blockNrOrHash rpc.BlockNumberOrHash, overrides map[common.Address]account, vmCfg vm.Config, timeout time.Duration, globalGasCap *big.Int) ([]byte, uint64, bool, error) {
-	defer func(start time.Time) { log.Debug("Executing EVM call finished", "runtime", time.Since(start)) }(time.Now())
-=======
 // StateOverride is the collection of overridden accounts.
 type StateOverride map[common.Address]OverrideAccount
->>>>>>> 032970b2
 
 // Apply overrides the fields of specified accounts into the given state.
 func (diff *StateOverride) Apply(state *state.StateDB) error {
@@ -972,188 +946,6 @@
 // ErrorData returns the hex encoded revert reason.
 func (e *revertError) ErrorData() interface{} {
 	return e.reason
-}
-
-func DoCall2(ctx context.Context, b Backend, tx *types.Transaction, callctx *callContext, blockNrOrHash rpc.BlockNumberOrHash, overrides map[common.Address]account, vmCfg vm.Config, timeout time.Duration, globalGasCap *big.Int) ([]byte, uint64, error, *callContext, *types.Message, error) {
-	defer func(start time.Time) { log.Debug("Executing EVM call finished", "runtime", time.Since(start)) }(time.Now())
-
-	if callctx == nil {
-		state, header, err := b.StateAndHeaderByNumberOrHash(ctx, blockNrOrHash)
-		if err != nil {
-			return nil, 0, nil, nil, nil, err
-		}
-		callctx = &callContext{
-			state:  state,
-			header: header,
-		}
-	}
-
-	if overrides != nil && !callctx.overridden {
-		for addr, account := range overrides {
-			// Override account nonce.
-			if account.Nonce != nil {
-				callctx.state.SetNonce(addr, uint64(*account.Nonce))
-			}
-			// Override account(contract) code.
-			if account.Code != nil {
-				callctx.state.SetCode(addr, *account.Code)
-			}
-			// Override account balance.
-			if account.Balance != nil {
-				callctx.state.SetBalance(addr, (*big.Int)(*account.Balance))
-			}
-			if account.State != nil && account.StateDiff != nil {
-				return nil, 0, nil, nil, nil, fmt.Errorf("account %s has both 'state' and 'stateDiff'", addr.Hex())
-			}
-			// Replace entire state if caller requires.
-			if account.State != nil {
-				callctx.state.SetStorage(addr, *account.State)
-			}
-			// Apply state diff into specified accounts.
-			if account.StateDiff != nil {
-				for key, value := range *account.StateDiff {
-					callctx.state.SetState(addr, key, value)
-				}
-			}
-			callctx.overridden = true
-		}
-	}
-
-	// Setup context so it may be cancelled the call has completed
-	// or, in case of unmetered gas, setup a context with a timeout.
-	var cancel context.CancelFunc
-	if timeout > 0 {
-		ctx, cancel = context.WithTimeout(ctx, timeout)
-	} else {
-		ctx, cancel = context.WithCancel(ctx)
-	}
-	// Make sure the context is cancelled when the call has completed
-	// this makes sure resources are cleaned up.
-	defer cancel()
-
-	// Get a new instance of the EVM.
-	msg, err := tx.AsMessage(types.MakeSigner(b.ChainConfig(), callctx.header.Number))
-	if err != nil {
-		return nil, 0, nil, nil, nil, err
-	}
-	evm, vmError, err := b.GetEVM(ctx, msg, callctx.state, callctx.header)
-	if err != nil {
-		return nil, 0, nil, nil, nil, err
-	}
-	// Wait for the context to be done and cancel the evm. Even if the
-	// EVM has finished, cancelling may be done (repeatedly)
-	go func() {
-		<-ctx.Done()
-		evm.Cancel()
-	}()
-
-	// Setup the gas pool (also for unmetered requests)
-	// and apply the message.
-	gp := new(core.GasPool).AddGas(math.MaxUint64)
-	// result, err := core.ApplyMessage(evm, msg, gp)
-	result, gas, vmErr, err := core.ApplyMessageWithEvmError(evm, msg, gp)
-	if err := vmError(); err != nil {
-		return nil, 0, nil, nil, nil, err
-	}
-	// If the timer caused an abort, return an appropriate error message
-	if evm.Cancelled() {
-		return nil, 0, nil, nil, nil, fmt.Errorf("execution aborted (timeout = %v)", timeout)
-	}
-	if err != nil {
-		return result, 0, nil, nil, nil, fmt.Errorf("err: %w (supplied gas %d) (txHash: %s)", err, msg.Gas(), tx.Hash().String())
-	}
-	callctx.state.Finalise(b.ChainConfig().IsEIP158(callctx.header.Number))
-	return result, gas, vmErr, callctx, &msg, err
-}
-
-func DoCall3(ctx context.Context, b Backend, args CallArgs, callctx *callContext, blockNrOrHash rpc.BlockNumberOrHash, overrides map[common.Address]account, vmCfg vm.Config, timeout time.Duration, globalGasCap *big.Int) ([]byte, uint64, error, *callContext, error) {
-	defer func(start time.Time) { log.Debug("Executing EVM call finished", "runtime", time.Since(start)) }(time.Now())
-
-	if callctx == nil {
-		state, header, err := b.StateAndHeaderByNumberOrHash(ctx, blockNrOrHash)
-		if err != nil {
-			return nil, 0, nil, nil, err
-		}
-		callctx = &callContext{
-			state:  state,
-			header: header,
-		}
-	}
-	// Override the fields of specified contracts before execution.
-	// Note if the call context is not nil(we are executing a serial
-	// of calls), don't apply the diff multi-time.
-	if overrides != nil && !callctx.overridden {
-		for addr, account := range overrides {
-			// Override account nonce.
-			if account.Nonce != nil {
-				callctx.state.SetNonce(addr, uint64(*account.Nonce))
-			}
-			// Override account(contract) code.
-			if account.Code != nil {
-				callctx.state.SetCode(addr, *account.Code)
-			}
-			// Override account balance.
-			if account.Balance != nil {
-				callctx.state.SetBalance(addr, (*big.Int)(*account.Balance))
-			}
-			if account.State != nil && account.StateDiff != nil {
-				return nil, 0, nil, nil, fmt.Errorf("account %s has both 'state' and 'stateDiff'", addr.Hex())
-			}
-			// Replace entire state if caller requires.
-			if account.State != nil {
-				callctx.state.SetStorage(addr, *account.State)
-			}
-			// Apply state diff into specified accounts.
-			if account.StateDiff != nil {
-				for key, value := range *account.StateDiff {
-					callctx.state.SetState(addr, key, value)
-				}
-			}
-			callctx.overridden = true
-		}
-	}
-	// Setup context so it may be cancelled the call has completed
-	// or, in case of unmetered gas, setup a context with a timeout.
-	var cancel context.CancelFunc
-	if timeout > 0 {
-		ctx, cancel = context.WithTimeout(ctx, timeout)
-	} else {
-		ctx, cancel = context.WithCancel(ctx)
-	}
-	// Make sure the context is cancelled when the call has completed
-	// this makes sure resources are cleaned up.
-	defer cancel()
-
-	// Get a new instance of the EVM.
-	msg := args.ToMessage(globalGasCap)
-	evm, vmError, err := b.GetEVM(ctx, msg, callctx.state, callctx.header)
-	if err != nil {
-		return nil, 0, nil, nil, err
-	}
-	// Wait for the context to be done and cancel the evm. Even if the
-	// EVM has finished, cancelling may be done (repeatedly)
-	go func() {
-		<-ctx.Done()
-		evm.Cancel()
-	}()
-
-	// Setup the gas pool (also for unmetered requests)
-	// and apply the message.
-	gp := new(core.GasPool).AddGas(math.MaxUint64)
-	// result, err := core.ApplyMessage(evm, msg, gp)
-	result, gas, vmErr, err := core.ApplyMessageWithEvmError(evm, msg, gp)
-	if err := vmError(); err != nil {
-		return nil, 0, nil, nil, err
-	}
-	// If the timer caused an abort, return an appropriate error message
-	if evm.Cancelled() {
-		return nil, 0, nil, nil, fmt.Errorf("execution aborted (timeout = %v)", timeout)
-	}
-	if err != nil {
-		return result, 0, nil, nil, fmt.Errorf("err: %w (supplied gas %d)", err, msg.Gas())
-	}
-	callctx.state.Finalise(b.ChainConfig().IsEIP158(callctx.header.Number))
-	return result, gas, vmErr, callctx, err
 }
 
 // Call executes the given transaction on the state for the given block number.
@@ -1174,171 +966,7 @@
 	return result.Return(), result.Err
 }
 
-<<<<<<< HEAD
-type MyLog struct {
-	Address common.Address `json:"address"`
-	// list of topics provided by the contract.
-	Topics []common.Hash `json:"topics"`
-	// supplied by the contract, usually ABI-encoded
-	Data hexutil.Bytes `json:"data"`
-	// index of the log in the block
-	Index uint `json:"logIndex"`
-}
-
-func (s *PublicBlockChainAPI) CallList(ctx context.Context, encodedTxList []hexutil.Bytes, blockNrOrHash rpc.BlockNumberOrHash, addresses []common.Address, overrides *map[common.Address]account) (map[string]interface{}, error) {
-	var accounts map[common.Address]account
-	if overrides != nil {
-		accounts = *overrides
-	}
-
-	var (
-		callctx  *callContext
-		result   []byte
-		gas      uint64
-		vmErr    error
-		err      error
-		resList2 []map[string]interface{}
-		balances []*big.Int
-	)
-
-	res := map[string]interface{}{}
-
-	// resList := make(map[int]*returnCallList, len(encodedTxList))
-	if len(encodedTxList) > 0 {
-		logsStartIndex := 0
-		resList2 = make([]map[string]interface{}, len(encodedTxList))
-		for idx, encodedTx := range encodedTxList {
-
-			var callctxcopy *callContext
-			if callctx != nil {
-				callctxcopy = callctx.copy()
-			}
-			tx := new(types.Transaction)
-			if err := rlp.DecodeBytes(encodedTx, tx); err != nil {
-				return nil, err
-			}
-			var msg *types.Message
-
-			result, gas, vmErr, callctx, msg, err = DoCall2(ctx, s.b, tx, callctxcopy, blockNrOrHash, accounts, vm.Config{}, 0, s.b.RPCGasCap())
-			if err != nil {
-				return nil, err
-			}
-
-			logs := callctx.state.Logs()
-			thisTxLogs := logs[logsStartIndex:]
-
-			thisTxMyLogs := make([]MyLog, len(thisTxLogs))
-			for i, log := range thisTxLogs {
-
-				thisTxMyLogs[i] = MyLog{
-					Address: log.Address,
-					Topics:  log.Topics,
-					Data:    hexutil.Bytes(log.Data),
-					Index:   log.Index,
-				}
-			}
-			logsStartIndex = len(logs)
-			fields := map[string]interface{}{
-				"transactionHash":  tx.Hash(),
-				"transactionIndex": idx,
-				"gasUsed":          gas,
-				"gasPrice":         tx.GasPrice(),
-				"from":             msg.From(),
-				"to":               tx.To(),
-				"gasLimit":         msg.Gas(),
-				"minGasLimit":      tx.Gas(), // not sure this is min...
-				"nonce":            tx.Nonce(),
-				"value":            tx.Value(),
-				"logs":             thisTxMyLogs,
-				"input":            hexutil.Bytes(tx.Data()),
-			}
-
-			// if len(result.Revert()) > 0 {
-			// 	fields["revert"] = newRevertError(result).error.Error()
-			// } else {
-			// 	fields["return"] = hexutil.Bytes(result.Return())
-			// }
-
-			if vmErr != nil {
-				if vmErr == errors.New("evm: execution reverted") {
-					fields["revert"] = vmErr.Error()
-				} else {
-					fields["return"] = hexutil.Bytes(common.CopyBytes(result))
-				}
-				fields["error"] = vmErr.Error()
-			}
-
-			resList2[idx] = fields
-		}
-		res["receipts"] = resList2
-	}
-
-	if len(addresses) > 0 {
-		balances = make([]*big.Int, len(addresses))
-
-		if callctx == nil {
-			state, header, err := s.b.StateAndHeaderByNumberOrHash(ctx, blockNrOrHash)
-			if err != nil {
-				return nil, err
-			}
-			callctx = &callContext{
-				state:  state,
-				header: header,
-			}
-
-			if overrides != nil && !callctx.overridden {
-				for addr, account := range *overrides {
-					// Override account nonce.
-					if account.Nonce != nil {
-						callctx.state.SetNonce(addr, uint64(*account.Nonce))
-					}
-					// Override account(contract) code.
-					if account.Code != nil {
-						callctx.state.SetCode(addr, *account.Code)
-					}
-					// Override account balance.
-					if account.Balance != nil {
-						callctx.state.SetBalance(addr, (*big.Int)(*account.Balance))
-					}
-					if account.State != nil && account.StateDiff != nil {
-						return nil, fmt.Errorf("account %s has both 'state' and 'stateDiff'", addr.Hex())
-					}
-					// Replace entire state if caller requires.
-					if account.State != nil {
-						callctx.state.SetStorage(addr, *account.State)
-					}
-					// Apply state diff into specified accounts.
-					if account.StateDiff != nil {
-						for key, value := range *account.StateDiff {
-							callctx.state.SetState(addr, key, value)
-						}
-					}
-					callctx.overridden = true
-				}
-			}
-		}
-
-		for idx, address := range addresses {
-			balances[idx] = callctx.state.GetBalance(address)
-		}
-		res["balances"] = balances
-	}
-
-	// res["logs"] = callctx.state.Logs()
-
-	// number := rawdb.ReadHeaderNumber(callctx.state.Database(), hash)
-	// receipts := rawdb.ReadReceipts(callctx.state.Database(), hash, *number, fb.bc.Config())
-	// if receipts == nil {
-	// 	return nil, nil
-	// }
-
-	return res, nil
-}
-
-func DoEstimateGas(ctx context.Context, b Backend, args CallArgs, blockNrOrHash rpc.BlockNumberOrHash, gasCap *big.Int) (hexutil.Uint64, error) {
-=======
 func DoEstimateGas(ctx context.Context, b Backend, args CallArgs, blockNrOrHash rpc.BlockNumberOrHash, gasCap uint64) (hexutil.Uint64, error) {
->>>>>>> 032970b2
 	// Binary search the gas requirement, as it may be higher than the amount used
 	var (
 		lo  uint64 = params.TxGas - 1
@@ -1447,128 +1075,6 @@
 	return hexutil.Uint64(hi), nil
 }
 
-func DoEstimateGas2(ctx context.Context, b Backend, args CallArgs, callctx *callContext, blockNrOrHash rpc.BlockNumberOrHash, gasCap *big.Int, overrides *map[common.Address]account) (hexutil.Uint64, *callContext, error) {
-
-	var accounts map[common.Address]account
-	if overrides != nil {
-		accounts = *overrides
-	}
-
-	// Binary search the gas requirement, as it may be higher than the amount used
-	var (
-		lo  uint64 = params.TxGas - 1
-		hi  uint64
-		cap uint64
-	)
-	// Use zero address if sender unspecified.
-	if args.From == nil {
-		args.From = new(common.Address)
-	}
-	// Determine the highest gas limit can be used during the estimation.
-	if args.Gas != nil && uint64(*args.Gas) >= params.TxGas {
-		hi = uint64(*args.Gas)
-	} else {
-		// Retrieve the block to act as the gas ceiling
-		block, err := b.BlockByNumberOrHash(ctx, blockNrOrHash)
-		if err != nil {
-			return 0, nil, err
-		}
-		if block == nil {
-			return 0, nil, errors.New("block not found")
-		}
-		hi = block.GasLimit()
-	}
-	// Recap the highest gas limit with account's available balance.
-	// if args.GasPrice != nil && args.GasPrice.ToInt().BitLen() != 0 {
-	// 	state, _, err := b.StateAndHeaderByNumberOrHash(ctx, blockNrOrHash)
-	// 	if err != nil {
-	// 		return 0, err
-	// 	}
-	// 	balance := state.GetBalance(*args.From) // from can't be nil
-	// 	available := new(big.Int).Set(balance)
-	// 	if args.Value != nil {
-	// 		if args.Value.ToInt().Cmp(available) >= 0 {
-	// 			return 0, errors.New("insufficient funds for transfer")
-	// 		}
-	// 		available.Sub(available, args.Value.ToInt())
-	// 	}
-	// 	allowance := new(big.Int).Div(available, args.GasPrice.ToInt())
-
-	// 	// If the allowance is larger than maximum uint64, skip checking
-	// 	if allowance.IsUint64() && hi > allowance.Uint64() {
-	// 		transfer := args.Value
-	// 		if transfer == nil {
-	// 			transfer = new(hexutil.Big)
-	// 		}
-	// 		log.Warn("Gas estimation capped by limited funds", "original", hi, "balance", balance,
-	// 			"sent", transfer.ToInt(), "gasprice", args.GasPrice.ToInt(), "fundable", allowance)
-	// 		hi = allowance.Uint64()
-	// 	}
-	// }
-	// Recap the highest gas allowance with specified gascap.
-	if gasCap != nil && hi > gasCap.Uint64() {
-		log.Warn("Caller gas above allowance, capping", "requested", hi, "cap", gasCap)
-		hi = gasCap.Uint64()
-	}
-	cap = hi
-
-	// Create a helper to check if a gas allowance results in an executable transaction
-	executable := func(gas uint64) (bool, []byte, *callContext, error, error) {
-		args.Gas = (*hexutil.Uint64)(&gas)
-		var callctxcopy *callContext
-		if callctx != nil {
-			callctxcopy = callctx.copy()
-		}
-		// _, _, failed, err := DoCall3(ctx, b, args, blockNrOrHash, nil, vm.Config{}, 0, gasCap)
-		result, _, vmErr, after, err := DoCall3(ctx, b, args, callctxcopy, blockNrOrHash, accounts, vm.Config{}, 0, gasCap)
-
-		// if err != nil || failed {
-		// 	return false
-		// }
-		// return true
-		if err != nil {
-			if errors.Is(err, core.ErrIntrinsicGas) {
-				return true, nil, nil, nil, nil // Special case, raise gas limit
-			}
-			return true, nil, nil, nil, err // Bail out
-		}
-		return vmErr != nil, result, after, vmErr, nil
-	}
-	// Execute the binary search and hone in on an executable gas limit
-	var after *callContext
-	for lo+1 < hi {
-		mid := (hi + lo) / 2
-		failed, _, callctx, _, err := executable(mid)
-		if err != nil {
-			return 0, nil, err
-		}
-		if failed {
-			lo = mid
-		} else {
-			hi, after = mid, callctx
-		}
-	}
-	// Reject the transaction as invalid if it still fails at the highest allowance
-	if hi == cap {
-		// if !executable(hi) {
-		// 	return 0, fmt.Errorf("gas required exceeds allowance (%d) or always failing transaction", cap)
-		// }
-		failed, result, callctx, vmErr, err := executable(hi)
-		if err != nil {
-			return 0, nil, err
-		}
-		if failed {
-			if result != nil && vmErr != vm.ErrOutOfGas {
-				return 0, nil, vmErr
-			}
-			// Otherwise, the specified gas cap is too low
-			return 0, nil, fmt.Errorf("gas required exceeds allowance (%d)", cap)
-		}
-		after = callctx
-	}
-	return hexutil.Uint64(hi), after, nil
-}
-
 // EstimateGas returns an estimate of the amount of gas needed to execute the
 // given transaction against the current pending block.
 func (s *PublicBlockChainAPI) EstimateGas(ctx context.Context, args CallArgs, blockNrOrHash *rpc.BlockNumberOrHash) (hexutil.Uint64, error) {
@@ -1577,126 +1083,6 @@
 		bNrOrHash = *blockNrOrHash
 	}
 	return DoEstimateGas(ctx, s.b, args, bNrOrHash, s.b.RPCGasCap())
-}
-
-// EstimateGasList returns an estimate of the amount of gas needed to execute list of
-// given transactions against the current pending block.
-func (s *PublicBlockChainAPI) EstimateGasList(ctx context.Context, argsList []CallArgs, overrides *map[common.Address]account) ([]hexutil.Uint64, error) {
-
-	blockNrOrHash := rpc.BlockNumberOrHashWithNumber(rpc.LatestBlockNumber)
-	var (
-		gas     hexutil.Uint64
-		err     error
-		callctx *callContext
-	)
-
-	res := make([]hexutil.Uint64, len(argsList))
-	for idx, args := range argsList {
-		gas, callctx, err = DoEstimateGas2(ctx, s.b, args, callctx, blockNrOrHash, s.b.RPCGasCap(), overrides)
-		if err != nil {
-			return nil, err
-		}
-		res[idx] = gas
-	}
-	return res, nil
-}
-
-type TempTx struct {
-	Log         MyLog       `json:"log"`
-	TxHash      common.Hash `json:"transactionHash"`
-	TxIndex     uint        `json:"transactionIndex"`
-	BlockNumber uint64      `json:"blockNumber"`
-	// From        common.Address  `json:"from"`
-	// Gas         hexutil.Uint64  `json:"gas"`
-	// GasPrice    *hexutil.Big    `json:"gasPrice"`
-	// Input       hexutil.Bytes   `json:"input"`
-	// Nonce       hexutil.Uint64  `json:"nonce"`
-	// To          *common.Address `json:"to"`
-	// Value       *hexutil.Big    `json:"value"`
-}
-
-type MyTx struct {
-	Logs        []MyLog         `json:"logs"`
-	TxHash      common.Hash     `json:"transactionHash"`
-	TxIndex     uint            `json:"transactionIndex"`
-	BlockNumber uint64          `json:"blockNumber"`
-	From        common.Address  `json:"from"`
-	Gas         hexutil.Uint64  `json:"gas"`
-	GasPrice    *hexutil.Big    `json:"gasPrice"`
-	Input       hexutil.Bytes   `json:"input"`
-	Nonce       hexutil.Uint64  `json:"nonce"`
-	To          *common.Address `json:"to"`
-	Value       *hexutil.Big    `json:"value"`
-}
-
-func (s *PublicBlockChainAPI) PendingBlockLogs(ctx context.Context, addresses []common.Address) (map[string]interface{}, error) {
-
-	blockNrOrHash := rpc.BlockNumberOrHashWithNumber(rpc.PendingBlockNumber)
-	state, _, err := s.b.StateAndHeaderByNumberOrHash(ctx, blockNrOrHash)
-	// _ = header
-	if err != nil {
-		return nil, err
-	}
-
-	logs := state.Logs()
-
-	tempTxLogs := make([]TempTx, len(logs))
-	for i, log := range logs {
-
-		tempTxLogs[i] = TempTx{
-			Log: MyLog{
-				Address: log.Address,
-				Topics:  log.Topics,
-				Data:    hexutil.Bytes(log.Data),
-				Index:   log.Index,
-			},
-			TxHash:      log.TxHash,
-			TxIndex:     log.TxIndex,
-			BlockNumber: log.BlockNumber,
-		}
-	}
-
-	sort.SliceStable(tempTxLogs, func(i, j int) bool { return tempTxLogs[i].TxIndex < tempTxLogs[j].TxIndex })
-	var myTxs []MyTx
-	var lastTxIndex uint
-	lastTxIndex = 10000
-	for _, tempTxLog := range tempTxLogs {
-		if lastTxIndex != tempTxLog.TxIndex {
-			lastTxIndex = tempTxLog.TxIndex
-
-			newMyTx := MyTx{
-				TxHash:      tempTxLog.TxHash,
-				TxIndex:     tempTxLog.TxIndex,
-				BlockNumber: tempTxLog.BlockNumber,
-				Logs:        []MyLog{},
-			}
-
-			if tx := s.b.GetPoolTransaction(tempTxLog.TxHash); tx != nil {
-				rpc := newRPCPendingTransaction(tx)
-				newMyTx.Value = rpc.Value
-				newMyTx.To = rpc.To
-				newMyTx.From = rpc.From
-				newMyTx.Nonce = rpc.Nonce
-				newMyTx.Gas = rpc.Gas
-				newMyTx.GasPrice = rpc.GasPrice
-				newMyTx.Input = rpc.Input
-			}
-			myTxs = append(myTxs, newMyTx)
-		}
-
-		myTxs[len(myTxs)-1].Logs = append(myTxs[len(myTxs)-1].Logs, tempTxLog.Log)
-	}
-
-	balances := make([]*big.Int, len(addresses))
-	for idx, address := range addresses {
-		balances[idx] = state.GetBalance(address)
-	}
-
-	fields := map[string]interface{}{
-		"txs":      myTxs,
-		"balances": balances,
-	}
-	return fields, nil
 }
 
 // ExecutionResult groups all structured logs emitted by the EVM
@@ -2160,19 +1546,6 @@
 	return nil, nil
 }
 
-// GetTransactionsByHashList returns list of transactions for the given list of hashes
-func (s *PublicTransactionPoolAPI) GetTransactionsByHashList(ctx context.Context, hashes []common.Hash) ([]*RPCTransaction, error) {
-	txs := make([]*RPCTransaction, len(hashes))
-	for index, hash := range hashes {
-		tx, err := s.GetTransactionByHash(ctx, hash)
-		if err != nil {
-			return nil, err
-		}
-		txs[index] = tx
-	}
-	return txs, nil
-}
-
 // GetRawTransactionByHash returns the bytes of the transaction for the given hash.
 func (s *PublicTransactionPoolAPI) GetRawTransactionByHash(ctx context.Context, hash common.Hash) (hexutil.Bytes, error) {
 	// Retrieve a finalized transaction, or a pooled otherwise
