--- conflicted
+++ resolved
@@ -318,9 +318,7 @@
 	nextValidator := simulator.validators[(parent.NumberU64()+1)%uint64(len(simulator.validators))]
 	log.Info("Simulator: Got next validator", "currentValidator", parent.Coinbase(), "currentDifficulty", parent.Difficulty(), "nextValidator", nextValidator)
 	header.Coinbase = nextValidator
-<<<<<<< HEAD
 	log.Info("Simulator: next state header", "number", header.Number, "coinbase", header.Coinbase, "difficulty", header.Difficulty, "gasLimit", header.GasLimit, "timestamp", header.Time)
-=======
 
 	for _, val := range simulator.validatorParams {
 		if val.address == nextValidator {
@@ -351,7 +349,6 @@
 		}
 	}
 
->>>>>>> eff70dd2
 	pending, err := simulator.eth.TxPool().Pending()
 	if err != nil {
 		log.Error("Simulator: Failed to fetch pending transactions", "err", err)
