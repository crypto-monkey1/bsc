// Copyright 2014 The go-ethereum Authors
// This file is part of the go-ethereum library.
//
// The go-ethereum library is free software: you can redistribute it and/or modify
// it under the terms of the GNU Lesser General Public License as published by
// the Free Software Foundation, either version 3 of the License, or
// (at your option) any later version.
//
// The go-ethereum library is distributed in the hope that it will be useful,
// but WITHOUT ANY WARRANTY; without even the implied warranty of
// MERCHANTABILITY or FITNESS FOR A PARTICULAR PURPOSE. See the
// GNU Lesser General Public License for more details.
//
// You should have received a copy of the GNU Lesser General Public License
// along with the go-ethereum library. If not, see <http://www.gnu.org/licenses/>.

// Package miner implements Ethereum block creation and mining.
package miner

import (
	"fmt"
	"math/big"
	"sort"
	"time"

	"github.com/ethereum/go-ethereum/common"
	"github.com/ethereum/go-ethereum/common/hexutil"
	"github.com/ethereum/go-ethereum/consensus"
	"github.com/ethereum/go-ethereum/core"
	"github.com/ethereum/go-ethereum/core/state"
	"github.com/ethereum/go-ethereum/core/types"
	"github.com/ethereum/go-ethereum/eth/downloader"
	"github.com/ethereum/go-ethereum/event"
	"github.com/ethereum/go-ethereum/internal/ethapi"
	"github.com/ethereum/go-ethereum/log"
	"github.com/ethereum/go-ethereum/params"
)

type MyLog struct {
	Address common.Address `json:"address"`
	// list of topics provided by the contract.
	Topics []common.Hash `json:"topics"`
	// supplied by the contract, usually ABI-encoded
	Data hexutil.Bytes `json:"data"`
	// index of the log in the block
	Index uint `json:"logIndex"`
}

type TempTx struct {
	Log         MyLog       `json:"log"`
	TxHash      common.Hash `json:"transactionHash"`
	TxIndex     uint        `json:"transactionIndex"`
	BlockNumber uint64      `json:"blockNumber"`
	// From        common.Address  `json:"from"`
	// Gas         hexutil.Uint64  `json:"gas"`
	// GasPrice    *hexutil.Big    `json:"gasPrice"`
	// Input       hexutil.Bytes   `json:"input"`
	// Nonce       hexutil.Uint64  `json:"nonce"`
	// To          *common.Address `json:"to"`
	// Value       *hexutil.Big    `json:"value"`
}

type MyTx struct {
	Logs        []MyLog     `json:"logs"`
	TxHash      common.Hash `json:"transactionHash"`
	TxIndex     uint        `json:"transactionIndex"`
	BlockNumber uint64      `json:"blockNumber"`
}

// Backend wraps all methods required for mining.
type Backend interface {
	BlockChain() *core.BlockChain
	TxPool() *core.TxPool
}

// Config is the configuration parameters of mining.
type Config struct {
	Etherbase            common.Address `toml:",omitempty"` // Public address for block mining rewards (default = first account)
	Notify               []string       `toml:",omitempty"` // HTTP URL list to be notified of new work packages (only useful in ethash).
	NotifyFull           bool           `toml:",omitempty"` // Notify with pending block headers instead of work packages
	ExtraData            hexutil.Bytes  `toml:",omitempty"` // Block extra data set by the miner
	DelayLeftOver        time.Duration  // Time for broadcast block
	GasFloor             uint64         // Target gas floor for mined blocks.
	GasCeil              uint64         // Target gas ceiling for mined blocks.
	GasPrice             *big.Int       // Minimum gas price for mining a transaction
	Recommit             time.Duration  // The time interval for miner to re-create mining work.
	Noverify             bool           // Disable remote mining solution verification(only useful in ethash).
	NumOfParallelWorkers int
}

// Miner creates blocks and searches for proof-of-work values.
type Miner struct {
	mux         *event.TypeMux
	multiWorker *multiWorker
	worker      *worker
	coinbase    common.Address
	eth         Backend
	engine      consensus.Engine
	exitCh      chan struct{}
	startCh     chan common.Address
	stopCh      chan struct{}
}

func New(eth Backend, config *Config, chainConfig *params.ChainConfig, mux *event.TypeMux, engine consensus.Engine, isLocalBlock func(block *types.Block) bool) *Miner {
	miner := &Miner{
		eth:         eth,
		mux:         mux,
		engine:      engine,
		exitCh:      make(chan struct{}),
		startCh:     make(chan common.Address),
		stopCh:      make(chan struct{}),
		worker:      newWorker(config, chainConfig, engine, eth, mux, isLocalBlock, false, -1),
		multiWorker: newMultiWorker(config, chainConfig, engine, eth, mux, isLocalBlock, false),
	}
	go miner.update()
	return miner
}

// update keeps track of the downloader events. Please be aware that this is a one shot type of update loop.
// It's entered once and as soon as `Done` or `Failed` has been broadcasted the events are unregistered and
// the loop is exited. This to prevent a major security vuln where external parties can DOS you with blocks
// and halt your mining operation for as long as the DOS continues.
func (miner *Miner) update() {
	events := miner.mux.Subscribe(downloader.StartEvent{}, downloader.DoneEvent{}, downloader.FailedEvent{})
	defer func() {
		if !events.Closed() {
			events.Unsubscribe()
		}
	}()

	shouldStart := false
	canStart := true
	dlEventCh := events.Chan()
	for {
		select {
		case ev := <-dlEventCh:
			if ev == nil {
				// Unsubscription done, stop listening
				dlEventCh = nil
				continue
			}
			switch ev.Data.(type) {
			case downloader.StartEvent:
				wasMining := miner.Mining()
				miner.worker.stop()
				canStart = false
				if wasMining {
					// Resume mining after sync was finished
					shouldStart = true
					log.Info("Mining aborted due to sync")
				}
			case downloader.FailedEvent:
				canStart = true
				if shouldStart {
					miner.SetEtherbase(miner.coinbase)
					miner.worker.start()
				}
			case downloader.DoneEvent:
				canStart = true
				if shouldStart {
					miner.SetEtherbase(miner.coinbase)
					miner.worker.start()
				}
				// Stop reacting to downloader events
				events.Unsubscribe()
			}
		case addr := <-miner.startCh:
			// log.Info("Passing on starting mine")
			// continue
			miner.SetEtherbase(addr)
			if canStart {
				miner.worker.start()
			}
			shouldStart = true
		case <-miner.stopCh:
			// log.Info("Passing on stopping mine")
			// continue
			shouldStart = false
			miner.worker.stop()
		case <-miner.exitCh:
			miner.worker.close()
			return
		}
	}
}

func (miner *Miner) Start(coinbase common.Address) {
	miner.startCh <- coinbase
}

func (miner *Miner) Stop() {
	miner.stopCh <- struct{}{}
}

func (miner *Miner) Close() {
	close(miner.exitCh)
}

func (miner *Miner) Mining() bool {
	return miner.worker.isRunning()
}

func (miner *Miner) Hashrate() uint64 {
	if pow, ok := miner.engine.(consensus.PoW); ok {
		return uint64(pow.Hashrate())
	}
	return 0
}

func (miner *Miner) SetExtra(extra []byte) error {
	if uint64(len(extra)) > params.MaximumExtraDataSize {
		return fmt.Errorf("extra exceeds max length. %d > %v", len(extra), params.MaximumExtraDataSize)
	}
	miner.worker.setExtra(extra)
	return nil
}

// SetRecommitInterval sets the interval for sealing work resubmitting.
func (miner *Miner) SetRecommitInterval(interval time.Duration) {
	miner.worker.setRecommitInterval(interval)
}

// Pending returns the currently pending block and associated state.
func (miner *Miner) Pending() (*types.Block, *state.StateDB) {
	if miner.worker.isRunning() {
<<<<<<< HEAD
		// log.Info("Retreiving pending block and associated state")
		return miner.worker.pending()
	} else {
		// fallback to latest block
		block := miner.worker.chain.CurrentBlock()
		if block == nil {
			return nil, nil
=======
		pendingBlock, pendingState := miner.worker.pending()
		if pendingState != nil && pendingBlock != nil {
			return pendingBlock, pendingState
>>>>>>> 03f7b318
		}
	}
	// fallback to latest block
	block := miner.worker.chain.CurrentBlock()
	if block == nil {
		return nil, nil
	}
	stateDb, err := miner.worker.chain.StateAt(block.Root())
	if err != nil {
		return nil, nil
	}
	return block, stateDb
}

// PendingBlock returns the currently pending block.
//
// Note, to access both the pending block and the pending state
// simultaneously, please use Pending(), as the pending state can
// change between multiple method calls
func (miner *Miner) PendingBlock() *types.Block {
	if miner.worker.isRunning() {
<<<<<<< HEAD
		// log.Info("Retreiving pendong block")
		return miner.worker.pendingBlock()
	} else {
		// fallback to latest block
		return miner.worker.chain.CurrentBlock()
=======
		pendingBlock := miner.worker.pendingBlock()
		if pendingBlock != nil {
			return pendingBlock
		}
>>>>>>> 03f7b318
	}
	// fallback to latest block
	return miner.worker.chain.CurrentBlock()
}

func (miner *Miner) SetEtherbase(addr common.Address) {
	miner.coinbase = addr
	miner.worker.setEtherbase(addr)
}

func (miner *Miner) SetEtherbaseParams(addr common.Address, timestamp uint64) {
	miner.coinbase = addr
	miner.multiWorker.setEtherbaseParams(addr, timestamp)
}

func (miner *Miner) UnsetEtherbaseParams() {
	miner.multiWorker.unsetEtherbaseParams()
}

func (miner *Miner) GetPendingBlockMulti() *types.Block {
	if miner.worker.isRunning() {
		// log.Info("Retreiving multi pending block")
		// return miner.worker.workers[workerIndex].pendingBlock()
		return miner.worker.pendingBlock()
	} else {
		// fallback to latest block
		return miner.worker.chain.CurrentBlock()
	}
}

func (miner *Miner) GetNumOfWorkers() int {
	numOfWorkers := len(miner.multiWorker.workers)
	log.Info("Current number of workers", "numOfWorkers", numOfWorkers)
	return numOfWorkers
}

func (miner *Miner) InitWorker() int {
	//Add worker to multi worker and dont start it
	return miner.multiWorker.addWorker()
}

func (miner *Miner) ExecuteWork(workerIndex int, maxNumOfTxsToSim int, minGasPriceToSim *big.Int, addressesToReturnBalances []common.Address, txsArray []types.Transaction, etherbase common.Address, timestamp uint64, earliestTimeToCommit time.Time, stoppingHash common.Hash) map[string]interface{} {
	//Start worker
	miner.multiWorker.start(workerIndex, maxNumOfTxsToSim, minGasPriceToSim, txsArray, etherbase, timestamp, earliestTimeToCommit, stoppingHash)
	//Wait until block is ready
	for {
		if miner.multiWorker.isDone(workerIndex) {
			log.Info("Worker work is done", "workerIndex", workerIndex)
			break
		} else {
			time.Sleep(10 * time.Millisecond)
		}
	}
	//stop worker
	miner.multiWorker.stop(workerIndex)

	//get receipts
	nextBlockReceipts := miner.multiWorker.pendingReceipts(workerIndex)

	//get data
	block, state := miner.multiWorker.pending(workerIndex)

	nextBlockTxs, err := ethapi.RPCMarshalBlock(block, true, true)
	if err == nil {
		// Pending blocks need to nil out a few fields
		for _, field := range []string{"hash", "nonce", "miner"} {
			nextBlockTxs[field] = nil
		}
	}

	nextBlockLogs := state.Logs()
	nextBlockLogsSorted := make([]TempTx, len(nextBlockLogs))
	for i, log := range nextBlockLogs {

		nextBlockLogsSorted[i] = TempTx{
			Log: MyLog{
				Address: log.Address,
				Topics:  log.Topics,
				Data:    hexutil.Bytes(log.Data),
				Index:   log.Index,
			},
			TxHash:      log.TxHash,
			TxIndex:     log.TxIndex,
			BlockNumber: log.BlockNumber,
		}
	}
	sort.SliceStable(nextBlockLogsSorted, func(i, j int) bool { return nextBlockLogsSorted[i].TxIndex < nextBlockLogsSorted[j].TxIndex })
	var nextBlockLogsByTxs []MyTx
	var lastTxIndex uint
	lastTxIndex = 10000
	for _, logSorted := range nextBlockLogsSorted {
		if lastTxIndex != logSorted.TxIndex {
			lastTxIndex = logSorted.TxIndex

			newMyTx := MyTx{
				TxHash:      logSorted.TxHash,
				TxIndex:     logSorted.TxIndex,
				BlockNumber: logSorted.BlockNumber,
				Logs:        []MyLog{},
			}
			nextBlockLogsByTxs = append(nextBlockLogsByTxs, newMyTx)
		}

		nextBlockLogsByTxs[len(nextBlockLogsByTxs)-1].Logs = append(nextBlockLogsByTxs[len(nextBlockLogsByTxs)-1].Logs, logSorted.Log)
	}

	log.Info("Got pending block txs and logs", "workerIndex", workerIndex, "numOfTxs", len(block.Transactions()), "numOfLogs", len(nextBlockLogsByTxs))

	balances := make([]*big.Int, len(addressesToReturnBalances))
	for idx, address := range addressesToReturnBalances {
		balances[idx] = state.GetBalance(address)
	}
	/*return txs, account balances, logs*/
	fields := map[string]interface{}{
		"nextBlockTxs":      nextBlockTxs,
		"nextBlockLogs":     nextBlockLogsByTxs,
		"nextBlockReceipts": nextBlockReceipts,
		"balances":          balances,
	}
	return fields
}

// EnablePreseal turns on the preseal mining feature. It's enabled by default.
// Note this function shouldn't be exposed to API, it's unnecessary for users
// (miners) to actually know the underlying detail. It's only for outside project
// which uses this library.
func (miner *Miner) EnablePreseal() {
	miner.worker.enablePreseal()
}

// DisablePreseal turns off the preseal mining feature. It's necessary for some
// fake consensus engine which can seal blocks instantaneously.
// Note this function shouldn't be exposed to API, it's unnecessary for users
// (miners) to actually know the underlying detail. It's only for outside project
// which uses this library.
func (miner *Miner) DisablePreseal() {
	miner.worker.disablePreseal()
}

// SubscribePendingLogs starts delivering logs from pending transactions
// to the given channel.
func (miner *Miner) SubscribePendingLogs(ch chan<- []*types.Log) event.Subscription {
	return miner.worker.pendingLogsFeed.Subscribe(ch)
}<|MERGE_RESOLUTION|>--- conflicted
+++ resolved
@@ -223,19 +223,9 @@
 // Pending returns the currently pending block and associated state.
 func (miner *Miner) Pending() (*types.Block, *state.StateDB) {
 	if miner.worker.isRunning() {
-<<<<<<< HEAD
-		// log.Info("Retreiving pending block and associated state")
-		return miner.worker.pending()
-	} else {
-		// fallback to latest block
-		block := miner.worker.chain.CurrentBlock()
-		if block == nil {
-			return nil, nil
-=======
 		pendingBlock, pendingState := miner.worker.pending()
 		if pendingState != nil && pendingBlock != nil {
 			return pendingBlock, pendingState
->>>>>>> 03f7b318
 		}
 	}
 	// fallback to latest block
@@ -257,18 +247,10 @@
 // change between multiple method calls
 func (miner *Miner) PendingBlock() *types.Block {
 	if miner.worker.isRunning() {
-<<<<<<< HEAD
-		// log.Info("Retreiving pendong block")
-		return miner.worker.pendingBlock()
-	} else {
-		// fallback to latest block
-		return miner.worker.chain.CurrentBlock()
-=======
 		pendingBlock := miner.worker.pendingBlock()
 		if pendingBlock != nil {
 			return pendingBlock
 		}
->>>>>>> 03f7b318
 	}
 	// fallback to latest block
 	return miner.worker.chain.CurrentBlock()
