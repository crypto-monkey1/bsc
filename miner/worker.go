--- conflicted
+++ resolved
@@ -1106,12 +1106,13 @@
 		commitTxsTimer.UpdateSince(start)
 		log.Info("Gas pool", "height", header.Number.String(), "pool", w.current.gasPool.String())
 	}
-<<<<<<< HEAD
-	w.commit(uncles, w.fullTaskHook, true, tstart)
-	w.isBlockReady = true
-=======
-	w.commit(uncles, w.fullTaskHook, false, tstart)
->>>>>>> 3bd4e299
+	if w.isCustomWork {
+		w.commit(uncles, w.fullTaskHook, true, tstart)
+		w.isBlockReady = true
+	} else {
+		w.commit(uncles, w.fullTaskHook, false, tstart)
+	}
+
 }
 
 // commit runs any post-transaction state modifications, assembles the final block
